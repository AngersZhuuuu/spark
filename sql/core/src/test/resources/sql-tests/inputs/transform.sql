--- conflicted
+++ resolved
@@ -190,7 +190,6 @@
   FROM t
 ) tmp;
 
-<<<<<<< HEAD
 SELECT TRANSFORM(b, a, CAST(c AS STRING))
   USING 'cat' AS (a, b, c)
 FROM script_trans
@@ -316,10 +315,9 @@
 FROM script_trans;
 
 SET spark.sql.parser.quotedRegexColumnNames=false;
-=======
+
 -- SPARK-34634: self join using CTE contains transform
 WITH temp AS (
   SELECT TRANSFORM(a) USING 'cat' AS (b string) FROM t
 )
-SELECT t1.b FROM temp t1 JOIN temp t2 ON t1.b = t2.b
->>>>>>> 150769bc
+SELECT t1.b FROM temp t1 JOIN temp t2 ON t1.b = t2.b