--- conflicted
+++ resolved
@@ -40,7 +40,6 @@
   override def eval(input: InternalRow): Any = throw new UnsupportedOperationException
 }
 
-<<<<<<< HEAD
 object GroupingSet {
   /**
    * GROUP BY a, b, c WITH ROLLUP
@@ -133,49 +132,6 @@
     GroupingSets(groupingSetIndexes, groupingSets.flatten, groupByExprs)
   }
 }
-=======
-// scalastyle:off line.size.limit line.contains.tab
-@ExpressionDescription(
-  usage = """
-    _FUNC_([col1[, col2 ..]]) - create a multi-dimensional cube using the specified columns
-      so that we can run aggregation on them.
-  """,
-  examples = """
-    Examples:
-      > SELECT name, age, count(*) FROM VALUES (2, 'Alice'), (5, 'Bob') people(age, name) GROUP BY _FUNC_(name, age);
-        Bob	5	1
-        Alice	2	1
-        Alice	NULL	1
-        NULL	2	1
-        NULL	NULL	2
-        Bob	NULL	1
-        NULL	5	1
-  """,
-  since = "2.0.0",
-  group = "agg_funcs")
-// scalastyle:on line.size.limit line.contains.tab
-case class Cube(groupByExprs: Seq[Expression]) extends GroupingSet {}
-
-// scalastyle:off line.size.limit line.contains.tab
-@ExpressionDescription(
-  usage = """
-    _FUNC_([col1[, col2 ..]]) - create a multi-dimensional rollup using the specified columns
-      so that we can run aggregation on them.
-  """,
-  examples = """
-    Examples:
-      > SELECT name, age, count(*) FROM VALUES (2, 'Alice'), (5, 'Bob') people(age, name) GROUP BY _FUNC_(name, age);
-        Bob	5	1
-        Alice	2	1
-        Alice	NULL	1
-        NULL	NULL	2
-        Bob	NULL	1
-  """,
-  since = "2.0.0",
-  group = "agg_funcs")
-// scalastyle:on line.size.limit line.contains.tab
-case class Rollup(groupByExprs: Seq[Expression]) extends GroupingSet {}
->>>>>>> 43a56203
 
 /**
  * Indicates whether a specified column expression in a GROUP BY list is aggregated or not.
