/*
 * Licensed to the Apache Software Foundation (ASF) under one or more
 * contributor license agreements.  See the NOTICE file distributed with
 * this work for additional information regarding copyright ownership.
 * The ASF licenses this file to You under the Apache License, Version 2.0
 * (the "License"); you may not use this file except in compliance with
 * the License.  You may obtain a copy of the License at
 *
 *    http://www.apache.org/licenses/LICENSE-2.0
 *
 * Unless required by applicable law or agreed to in writing, software
 * distributed under the License is distributed on an "AS IS" BASIS,
 * WITHOUT WARRANTIES OR CONDITIONS OF ANY KIND, either express or implied.
 * See the License for the specific language governing permissions and
 * limitations under the License.
 */

package org.apache.spark.sql.catalyst.expressions

import java.sql.{Date, Timestamp}
import java.time.{Duration, Period}
import java.time.temporal.ChronoUnit

import org.apache.spark.sql.Row
import org.apache.spark.sql.catalyst.InternalRow
import org.apache.spark.sql.catalyst.analysis.TypeCoercionSuite
import org.apache.spark.sql.catalyst.expressions.aggregate.{CollectList, CollectSet}
import org.apache.spark.sql.catalyst.util.DateTimeConstants._
import org.apache.spark.sql.catalyst.util.DateTimeTestUtils._
import org.apache.spark.sql.catalyst.util.DateTimeUtils._
import org.apache.spark.sql.internal.SQLConf
import org.apache.spark.sql.types._
import org.apache.spark.sql.types.YearMonthIntervalType._
import org.apache.spark.unsafe.types.UTF8String

/**
 * Test suite for data type casting expression [[Cast]].
 */
class CastSuite extends CastSuiteBase {

  override def cast(v: Any, targetType: DataType, timeZoneId: Option[String] = None): CastBase = {
    v match {
      case lit: Expression => Cast(lit, targetType, timeZoneId)
      case _ => Cast(Literal(v), targetType, timeZoneId)
    }
  }

  test("null cast #2") {
    import DataTypeTestUtils._

    checkNullCast(DateType, BooleanType)
    checkNullCast(TimestampType, BooleanType)
    checkNullCast(BooleanType, TimestampType)
    numericTypes.foreach(dt => checkNullCast(dt, TimestampType))
    numericTypes.foreach(dt => checkNullCast(TimestampType, dt))
    numericTypes.foreach(dt => checkNullCast(DateType, dt))
  }

  test("cast from long #2") {
    checkEvaluation(cast(123L, DecimalType(3, 1)), null)
    checkEvaluation(cast(123L, DecimalType(2, 0)), null)
  }

  test("cast from int #2") {
    checkEvaluation(cast(cast(1000, TimestampType), LongType), 1000.toLong)
    checkEvaluation(cast(cast(-1200, TimestampType), LongType), -1200.toLong)

    checkEvaluation(cast(123, DecimalType(3, 1)), null)
    checkEvaluation(cast(123, DecimalType(2, 0)), null)
  }

  test("cast string to date #2") {
    checkEvaluation(Cast(Literal("2015-03-18X"), DateType), null)
    checkEvaluation(Cast(Literal("2015/03/18"), DateType), null)
    checkEvaluation(Cast(Literal("2015.03.18"), DateType), null)
    checkEvaluation(Cast(Literal("20150318"), DateType), null)
    checkEvaluation(Cast(Literal("2015-031-8"), DateType), null)
  }

  test("casting to fixed-precision decimals") {
    assert(cast(123, DecimalType.USER_DEFAULT).nullable === false)
    assert(cast(10.03f, DecimalType.SYSTEM_DEFAULT).nullable)
    assert(cast(10.03, DecimalType.SYSTEM_DEFAULT).nullable)
    assert(cast(Decimal(10.03), DecimalType.SYSTEM_DEFAULT).nullable === false)

    assert(cast(123, DecimalType(2, 1)).nullable)
    assert(cast(10.03f, DecimalType(2, 1)).nullable)
    assert(cast(10.03, DecimalType(2, 1)).nullable)
    assert(cast(Decimal(10.03), DecimalType(2, 1)).nullable)

    assert(cast(123, DecimalType.IntDecimal).nullable === false)
    assert(cast(10.03f, DecimalType.FloatDecimal).nullable)
    assert(cast(10.03, DecimalType.DoubleDecimal).nullable)
    assert(cast(Decimal(10.03), DecimalType(4, 2)).nullable === false)
    assert(cast(Decimal(10.03), DecimalType(5, 3)).nullable === false)

    assert(cast(Decimal(10.03), DecimalType(3, 1)).nullable)
    assert(cast(Decimal(10.03), DecimalType(4, 1)).nullable === false)
    assert(cast(Decimal(9.95), DecimalType(2, 1)).nullable)
    assert(cast(Decimal(9.95), DecimalType(3, 1)).nullable === false)

    assert(cast(true, DecimalType.SYSTEM_DEFAULT).nullable === false)
    assert(cast(true, DecimalType(1, 1)).nullable)

    checkEvaluation(cast(10.03, DecimalType.SYSTEM_DEFAULT), Decimal(10.03))
    checkEvaluation(cast(10.03, DecimalType(4, 2)), Decimal(10.03))
    checkEvaluation(cast(10.03, DecimalType(3, 1)), Decimal(10.0))
    checkEvaluation(cast(10.03, DecimalType(2, 0)), Decimal(10))
    checkEvaluation(cast(10.03, DecimalType(1, 0)), null)
    checkEvaluation(cast(10.03, DecimalType(2, 1)), null)
    checkEvaluation(cast(10.03, DecimalType(3, 2)), null)
    checkEvaluation(cast(Decimal(10.03), DecimalType(3, 1)), Decimal(10.0))
    checkEvaluation(cast(Decimal(10.03), DecimalType(3, 2)), null)

    checkEvaluation(cast(10.05, DecimalType.SYSTEM_DEFAULT), Decimal(10.05))
    checkEvaluation(cast(10.05, DecimalType(4, 2)), Decimal(10.05))
    checkEvaluation(cast(10.05, DecimalType(3, 1)), Decimal(10.1))
    checkEvaluation(cast(10.05, DecimalType(2, 0)), Decimal(10))
    checkEvaluation(cast(10.05, DecimalType(1, 0)), null)
    checkEvaluation(cast(10.05, DecimalType(2, 1)), null)
    checkEvaluation(cast(10.05, DecimalType(3, 2)), null)
    checkEvaluation(cast(Decimal(10.05), DecimalType(3, 1)), Decimal(10.1))
    checkEvaluation(cast(Decimal(10.05), DecimalType(3, 2)), null)

    checkEvaluation(cast(9.95, DecimalType(3, 2)), Decimal(9.95))
    checkEvaluation(cast(9.95, DecimalType(3, 1)), Decimal(10.0))
    checkEvaluation(cast(9.95, DecimalType(2, 0)), Decimal(10))
    checkEvaluation(cast(9.95, DecimalType(2, 1)), null)
    checkEvaluation(cast(9.95, DecimalType(1, 0)), null)
    checkEvaluation(cast(Decimal(9.95), DecimalType(3, 1)), Decimal(10.0))
    checkEvaluation(cast(Decimal(9.95), DecimalType(1, 0)), null)

    checkEvaluation(cast(-9.95, DecimalType(3, 2)), Decimal(-9.95))
    checkEvaluation(cast(-9.95, DecimalType(3, 1)), Decimal(-10.0))
    checkEvaluation(cast(-9.95, DecimalType(2, 0)), Decimal(-10))
    checkEvaluation(cast(-9.95, DecimalType(2, 1)), null)
    checkEvaluation(cast(-9.95, DecimalType(1, 0)), null)
    checkEvaluation(cast(Decimal(-9.95), DecimalType(3, 1)), Decimal(-10.0))
    checkEvaluation(cast(Decimal(-9.95), DecimalType(1, 0)), null)

    checkEvaluation(cast(Decimal("1003"), DecimalType.SYSTEM_DEFAULT), Decimal(1003))
    checkEvaluation(cast(Decimal("1003"), DecimalType(4, 0)), Decimal(1003))
    checkEvaluation(cast(Decimal("1003"), DecimalType(3, 0)), null)

    checkEvaluation(cast(Decimal("995"), DecimalType(3, 0)), Decimal(995))

    checkEvaluation(cast(Double.NaN, DecimalType.SYSTEM_DEFAULT), null)
    checkEvaluation(cast(1.0 / 0.0, DecimalType.SYSTEM_DEFAULT), null)
    checkEvaluation(cast(Float.NaN, DecimalType.SYSTEM_DEFAULT), null)
    checkEvaluation(cast(1.0f / 0.0f, DecimalType.SYSTEM_DEFAULT), null)

    checkEvaluation(cast(Double.NaN, DecimalType(2, 1)), null)
    checkEvaluation(cast(1.0 / 0.0, DecimalType(2, 1)), null)
    checkEvaluation(cast(Float.NaN, DecimalType(2, 1)), null)
    checkEvaluation(cast(1.0f / 0.0f, DecimalType(2, 1)), null)

    checkEvaluation(cast(true, DecimalType(2, 1)), Decimal(1))
    checkEvaluation(cast(true, DecimalType(1, 1)), null)

    withSQLConf(SQLConf.LEGACY_ALLOW_NEGATIVE_SCALE_OF_DECIMAL_ENABLED.key -> "true") {
      assert(cast(Decimal("1003"), DecimalType(3, -1)).nullable)
      assert(cast(Decimal("1003"), DecimalType(4, -1)).nullable === false)
      assert(cast(Decimal("995"), DecimalType(2, -1)).nullable)
      assert(cast(Decimal("995"), DecimalType(3, -1)).nullable === false)

      checkEvaluation(cast(Decimal("1003"), DecimalType(3, -1)), Decimal(1000))
      checkEvaluation(cast(Decimal("1003"), DecimalType(2, -2)), Decimal(1000))
      checkEvaluation(cast(Decimal("1003"), DecimalType(1, -2)), null)
      checkEvaluation(cast(Decimal("1003"), DecimalType(2, -1)), null)

      checkEvaluation(cast(Decimal("995"), DecimalType(3, -1)), Decimal(1000))
      checkEvaluation(cast(Decimal("995"), DecimalType(2, -2)), Decimal(1000))
      checkEvaluation(cast(Decimal("995"), DecimalType(2, -1)), null)
      checkEvaluation(cast(Decimal("995"), DecimalType(1, -2)), null)
    }
  }

  test("SPARK-28470: Cast should honor nullOnOverflow property") {
    withSQLConf(SQLConf.ANSI_ENABLED.key -> "false") {
      checkEvaluation(Cast(Literal("134.12"), DecimalType(3, 2)), null)
      checkEvaluation(
        Cast(Literal(Timestamp.valueOf("2019-07-25 22:04:36")), DecimalType(3, 2)), null)
      checkEvaluation(Cast(Literal(BigDecimal(134.12)), DecimalType(3, 2)), null)
      checkEvaluation(Cast(Literal(134.12), DecimalType(3, 2)), null)
    }
  }

  test("collect_list/collect_set can cast to ArrayType not containsNull") {
    val list = CollectList(Literal(1))
    assert(Cast.canCast(list.dataType, ArrayType(IntegerType, false)))
    val set = CollectSet(Literal(1))
    assert(Cast.canCast(set.dataType, ArrayType(StringType, false)))
  }

  test("NullTypes should be able to cast to any complex types") {
    assert(Cast.canCast(ArrayType(NullType, true), ArrayType(IntegerType, true)))
    assert(Cast.canCast(ArrayType(NullType, false), ArrayType(IntegerType, true)))

    assert(Cast.canCast(
      MapType(NullType, NullType, true), MapType(IntegerType, IntegerType, true)))
    assert(Cast.canCast(
      MapType(NullType, NullType, false), MapType(IntegerType, IntegerType, true)))

    assert(Cast.canCast(
      StructType(StructField("a", NullType, true) :: Nil),
      StructType(StructField("a", IntegerType, true) :: Nil)))
    assert(Cast.canCast(
      StructType(StructField("a", NullType, false) :: Nil),
      StructType(StructField("a", IntegerType, true) :: Nil)))
  }

  test("cast string to boolean II") {
    checkEvaluation(cast("abc", BooleanType), null)
    checkEvaluation(cast("", BooleanType), null)
  }

  test("cast from array II") {
    val array = Literal.create(Seq("123", "true", "f", null),
      ArrayType(StringType, containsNull = true))
    val array_notNull = Literal.create(Seq("123", "true", "f"),
      ArrayType(StringType, containsNull = false))

    {
      val ret = cast(array, ArrayType(BooleanType, containsNull = true))
      assert(ret.resolved)
      checkEvaluation(ret, Seq(null, true, false, null))
    }

    {
      val ret = cast(array_notNull, ArrayType(BooleanType, containsNull = true))
      assert(ret.resolved)
      checkEvaluation(ret, Seq(null, true, false))
    }
  }

  test("cast from map II") {
    val map = Literal.create(
      Map("a" -> "123", "b" -> "true", "c" -> "f", "d" -> null),
      MapType(StringType, StringType, valueContainsNull = true))
    val map_notNull = Literal.create(
      Map("a" -> "123", "b" -> "true", "c" -> "f"),
      MapType(StringType, StringType, valueContainsNull = false))

    {
      val ret = cast(map, MapType(StringType, BooleanType, valueContainsNull = true))
      assert(ret.resolved)
      checkEvaluation(ret, Map("a" -> null, "b" -> true, "c" -> false, "d" -> null))
    }

    {
      val ret = cast(map_notNull, MapType(StringType, BooleanType, valueContainsNull = true))
      assert(ret.resolved)
      checkEvaluation(ret, Map("a" -> null, "b" -> true, "c" -> false))
    }
  }

  test("cast from struct II") {
    checkNullCast(
      StructType(Seq(
        StructField("a", StringType),
        StructField("b", IntegerType))),
      StructType(Seq(
        StructField("a", StringType),
        StructField("b", StringType))))

    val struct = Literal.create(
      InternalRow(
        UTF8String.fromString("123"),
        UTF8String.fromString("true"),
        UTF8String.fromString("f"),
        null),
      StructType(Seq(
        StructField("a", StringType, nullable = true),
        StructField("b", StringType, nullable = true),
        StructField("c", StringType, nullable = true),
        StructField("d", StringType, nullable = true))))
    val struct_notNull = Literal.create(
      InternalRow(
        UTF8String.fromString("123"),
        UTF8String.fromString("true"),
        UTF8String.fromString("f")),
      StructType(Seq(
        StructField("a", StringType, nullable = false),
        StructField("b", StringType, nullable = false),
        StructField("c", StringType, nullable = false))))

    {
      val ret = cast(struct, StructType(Seq(
        StructField("a", BooleanType, nullable = true),
        StructField("b", BooleanType, nullable = true),
        StructField("c", BooleanType, nullable = true),
        StructField("d", BooleanType, nullable = true))))
      assert(ret.resolved)
      checkEvaluation(ret, InternalRow(null, true, false, null))
    }

    {
      val ret = cast(struct_notNull, StructType(Seq(
        StructField("a", BooleanType, nullable = true),
        StructField("b", BooleanType, nullable = true),
        StructField("c", BooleanType, nullable = true))))
      assert(ret.resolved)
      checkEvaluation(ret, InternalRow(null, true, false))
    }
  }

  test("SPARK-31227: Non-nullable null type should not coerce to nullable type") {
    TypeCoercionSuite.allTypes.foreach { t =>
      assert(Cast.canCast(ArrayType(NullType, false), ArrayType(t, false)))

      assert(Cast.canCast(
        MapType(NullType, NullType, false), MapType(t, t, false)))

      assert(Cast.canCast(
        StructType(StructField("a", NullType, false) :: Nil),
        StructType(StructField("a", t, false) :: Nil)))
    }
  }

  test("Cast should output null for invalid strings when ANSI is not enabled.") {
    withSQLConf(SQLConf.ANSI_ENABLED.key -> "false") {
      checkEvaluation(cast("abdef", DecimalType.USER_DEFAULT), null)
      checkEvaluation(cast("2012-12-11", DoubleType), null)

      // cast to array
      val array = Literal.create(Seq("123", "true", "f", null),
        ArrayType(StringType, containsNull = true))
      val array_notNull = Literal.create(Seq("123", "true", "f"),
        ArrayType(StringType, containsNull = false))

      {
        val ret = cast(array, ArrayType(IntegerType, containsNull = true))
        assert(ret.resolved)
        checkEvaluation(ret, Seq(123, null, null, null))
      }
      {
        val ret = cast(array, ArrayType(IntegerType, containsNull = false))
        assert(ret.resolved === false)
      }
      {
        val ret = cast(array_notNull, ArrayType(IntegerType, containsNull = true))
        assert(ret.resolved)
        checkEvaluation(ret, Seq(123, null, null))
      }
      {
        val ret = cast(array_notNull, ArrayType(IntegerType, containsNull = false))
        assert(ret.resolved === false)
      }

      // cast from map
      val map = Literal.create(
        Map("a" -> "123", "b" -> "true", "c" -> "f", "d" -> null),
        MapType(StringType, StringType, valueContainsNull = true))
      val map_notNull = Literal.create(
        Map("a" -> "123", "b" -> "true", "c" -> "f"),
        MapType(StringType, StringType, valueContainsNull = false))

      {
        val ret = cast(map, MapType(StringType, IntegerType, valueContainsNull = true))
        assert(ret.resolved)
        checkEvaluation(ret, Map("a" -> 123, "b" -> null, "c" -> null, "d" -> null))
      }
      {
        val ret = cast(map, MapType(StringType, IntegerType, valueContainsNull = false))
        assert(ret.resolved === false)
      }
      {
        val ret = cast(map_notNull, MapType(StringType, IntegerType, valueContainsNull = true))
        assert(ret.resolved)
        checkEvaluation(ret, Map("a" -> 123, "b" -> null, "c" -> null))
      }
      {
        val ret = cast(map_notNull, MapType(StringType, IntegerType, valueContainsNull = false))
        assert(ret.resolved === false)
      }

      // cast from struct
      val struct = Literal.create(
        InternalRow(
          UTF8String.fromString("123"),
          UTF8String.fromString("true"),
          UTF8String.fromString("f"),
          null),
        StructType(Seq(
          StructField("a", StringType, nullable = true),
          StructField("b", StringType, nullable = true),
          StructField("c", StringType, nullable = true),
          StructField("d", StringType, nullable = true))))
      val struct_notNull = Literal.create(
        InternalRow(
          UTF8String.fromString("123"),
          UTF8String.fromString("true"),
          UTF8String.fromString("f")),
        StructType(Seq(
          StructField("a", StringType, nullable = false),
          StructField("b", StringType, nullable = false),
          StructField("c", StringType, nullable = false))))

      {
        val ret = cast(struct, StructType(Seq(
          StructField("a", IntegerType, nullable = true),
          StructField("b", IntegerType, nullable = true),
          StructField("c", IntegerType, nullable = true),
          StructField("d", IntegerType, nullable = true))))
        assert(ret.resolved)
        checkEvaluation(ret, InternalRow(123, null, null, null))
      }
      {
        val ret = cast(struct, StructType(Seq(
          StructField("a", IntegerType, nullable = true),
          StructField("b", IntegerType, nullable = true),
          StructField("c", IntegerType, nullable = false),
          StructField("d", IntegerType, nullable = true))))
        assert(ret.resolved === false)
      }
      {
        val ret = cast(struct_notNull, StructType(Seq(
          StructField("a", IntegerType, nullable = true),
          StructField("b", IntegerType, nullable = true),
          StructField("c", IntegerType, nullable = true))))
        assert(ret.resolved)
        checkEvaluation(ret, InternalRow(123, null, null))
      }
      {
        val ret = cast(struct_notNull, StructType(Seq(
          StructField("a", IntegerType, nullable = true),
          StructField("b", IntegerType, nullable = true),
          StructField("c", IntegerType, nullable = false))))
        assert(ret.resolved === false)
      }

      // Invalid literals when casted to double and float results in null.
      Seq(DoubleType, FloatType).foreach { dataType =>
        checkEvaluation(cast("badvalue", dataType), null)
      }
    }
  }

  test("cast from date") {
    val d = Date.valueOf("1970-01-01")
    checkEvaluation(cast(d, ShortType), null)
    checkEvaluation(cast(d, IntegerType), null)
    checkEvaluation(cast(d, LongType), null)
    checkEvaluation(cast(d, FloatType), null)
    checkEvaluation(cast(d, DoubleType), null)
    checkEvaluation(cast(d, DecimalType.SYSTEM_DEFAULT), null)
    checkEvaluation(cast(d, DecimalType(10, 2)), null)
    checkEvaluation(cast(d, StringType), "1970-01-01")

    checkEvaluation(
      cast(cast(d, TimestampType, UTC_OPT), StringType, UTC_OPT),
      "1970-01-01 00:00:00")
  }

  test("cast from timestamp") {
    val millis = 15 * 1000 + 3
    val seconds = millis * 1000 + 3
    val ts = new Timestamp(millis)
    val tss = new Timestamp(seconds)
    checkEvaluation(cast(ts, ShortType), 15.toShort)
    checkEvaluation(cast(ts, IntegerType), 15)
    checkEvaluation(cast(ts, LongType), 15.toLong)
    checkEvaluation(cast(ts, FloatType), 15.003f)
    checkEvaluation(cast(ts, DoubleType), 15.003)

    checkEvaluation(cast(cast(tss, ShortType), TimestampType),
      fromJavaTimestamp(ts) * MILLIS_PER_SECOND)
    checkEvaluation(cast(cast(tss, IntegerType), TimestampType),
      fromJavaTimestamp(ts) * MILLIS_PER_SECOND)
    checkEvaluation(cast(cast(tss, LongType), TimestampType),
      fromJavaTimestamp(ts) * MILLIS_PER_SECOND)
    checkEvaluation(
      cast(cast(millis.toFloat / MILLIS_PER_SECOND, TimestampType), FloatType),
      millis.toFloat / MILLIS_PER_SECOND)
    checkEvaluation(
      cast(cast(millis.toDouble / MILLIS_PER_SECOND, TimestampType), DoubleType),
      millis.toDouble / MILLIS_PER_SECOND)
    checkEvaluation(
      cast(cast(Decimal(1), TimestampType), DecimalType.SYSTEM_DEFAULT),
      Decimal(1))

    // A test for higher precision than millis
    checkEvaluation(cast(cast(0.000001, TimestampType), DoubleType), 0.000001)

    checkEvaluation(cast(Double.NaN, TimestampType), null)
    checkEvaluation(cast(1.0 / 0.0, TimestampType), null)
    checkEvaluation(cast(Float.NaN, TimestampType), null)
    checkEvaluation(cast(1.0f / 0.0f, TimestampType), null)
  }

  test("cast a timestamp before the epoch 1970-01-01 00:00:00Z") {
    withDefaultTimeZone(UTC) {
      val negativeTs = Timestamp.valueOf("1900-05-05 18:34:56.1")
      assert(negativeTs.getTime < 0)
      val expectedSecs = Math.floorDiv(negativeTs.getTime, MILLIS_PER_SECOND)
      checkEvaluation(cast(negativeTs, ByteType), expectedSecs.toByte)
      checkEvaluation(cast(negativeTs, ShortType), expectedSecs.toShort)
      checkEvaluation(cast(negativeTs, IntegerType), expectedSecs.toInt)
      checkEvaluation(cast(negativeTs, LongType), expectedSecs)
    }
  }

  test("SPARK-32828: cast from a derived user-defined type to a base type") {
    val v = Literal.create(Row(1), new ExampleSubTypeUDT())
    checkEvaluation(cast(v, new ExampleBaseTypeUDT), Row(1))
  }

  test("Fast fail for cast string type to decimal type") {
    checkEvaluation(cast("12345678901234567890123456789012345678", DecimalType(38, 0)),
      Decimal("12345678901234567890123456789012345678"))
    checkEvaluation(cast("123456789012345678901234567890123456789", DecimalType(38, 0)), null)
    checkEvaluation(cast("12345678901234567890123456789012345678", DecimalType(38, 1)), null)

    checkEvaluation(cast("0.00000000000000000000000000000000000001", DecimalType(38, 0)),
      Decimal("0"))
    checkEvaluation(cast("0.00000000000000000000000000000000000000000001", DecimalType(38, 0)),
      Decimal("0"))
    checkEvaluation(cast("0.00000000000000000000000000000000000001", DecimalType(38, 18)),
      Decimal("0E-18"))
    checkEvaluation(cast("6E-120", DecimalType(38, 0)),
      Decimal("0"))

    checkEvaluation(cast("6E+37", DecimalType(38, 0)),
      Decimal("60000000000000000000000000000000000000"))
    checkEvaluation(cast("6E+38", DecimalType(38, 0)), null)
    checkEvaluation(cast("6E+37", DecimalType(38, 1)), null)

    checkEvaluation(cast("abcd", DecimalType(38, 1)), null)
  }

  test("data type casting II") {
    checkEvaluation(
      cast(cast(cast(cast(cast(cast("5", ByteType), TimestampType),
        DecimalType.SYSTEM_DEFAULT), LongType), StringType), ShortType),
        5.toShort)
      checkEvaluation(
        cast(cast(cast(cast(cast(cast("5", TimestampType, UTC_OPT), ByteType),
          DecimalType.SYSTEM_DEFAULT), LongType), StringType), ShortType),
        null)
      checkEvaluation(cast(cast(cast(cast(cast(cast("5", DecimalType.SYSTEM_DEFAULT),
        ByteType), TimestampType), LongType), StringType), ShortType),
        5.toShort)
  }

  test("Cast from double II") {
    checkEvaluation(cast(cast(1.toDouble, TimestampType), DoubleType), 1.toDouble)
  }

  test("SPARK-34727: cast from float II") {
    checkCast(16777215.0f, java.time.Instant.ofEpochSecond(16777215))
  }

  test("SPARK-34744: Improve error message for casting cause overflow error") {
    withSQLConf(SQLConf.ANSI_ENABLED.key -> "true") {
      val e1 = intercept[ArithmeticException] {
        Cast(Literal(Byte.MaxValue + 1), ByteType).eval()
      }.getMessage
      assert(e1.contains("Casting 128 to tinyint causes overflow"))
      val e2 = intercept[ArithmeticException] {
        Cast(Literal(Short.MaxValue + 1), ShortType).eval()
      }.getMessage
      assert(e2.contains("Casting 32768 to smallint causes overflow"))
      val e3 = intercept[ArithmeticException] {
        Cast(Literal(Int.MaxValue + 1L), IntegerType).eval()
      }.getMessage
      assert(e3.contains("Casting 2147483648 to int causes overflow"))
    }
  }

  test("SPARK-35112: Cast string to day-time interval") {
    checkEvaluation(cast(Literal.create("0 0:0:0"), DayTimeIntervalType()), 0L)
    checkEvaluation(cast(Literal.create(" interval '0 0:0:0' Day TO second   "),
      DayTimeIntervalType()), 0L)
    checkEvaluation(cast(Literal.create("INTERVAL '1 2:03:04' DAY TO SECOND"),
      DayTimeIntervalType()), 93784000000L)
    checkEvaluation(cast(Literal.create("INTERVAL '1 03:04:00' DAY TO SECOND"),
      DayTimeIntervalType()), 97440000000L)
    checkEvaluation(cast(Literal.create("INTERVAL '1 03:04:00.0000' DAY TO SECOND"),
      DayTimeIntervalType()), 97440000000L)
    checkEvaluation(cast(Literal.create("1 2:03:04"), DayTimeIntervalType()), 93784000000L)
    checkEvaluation(cast(Literal.create("INTERVAL '-10 2:03:04' DAY TO SECOND"),
      DayTimeIntervalType()), -871384000000L)
    checkEvaluation(cast(Literal.create("-10 2:03:04"), DayTimeIntervalType()), -871384000000L)
    checkEvaluation(cast(Literal.create("-106751991 04:00:54.775808"), DayTimeIntervalType()),
      Long.MinValue)
    checkEvaluation(cast(Literal.create("106751991 04:00:54.775807"), DayTimeIntervalType()),
      Long.MaxValue)

    Seq("-106751991 04:00:54.775808", "106751991 04:00:54.775807").foreach { interval =>
      val ansiInterval = s"INTERVAL '$interval' DAY TO SECOND"
      checkEvaluation(
        cast(cast(Literal.create(interval), DayTimeIntervalType()), StringType), ansiInterval)
      checkEvaluation(cast(cast(Literal.create(ansiInterval),
        DayTimeIntervalType()), StringType), ansiInterval)
    }

    Seq("INTERVAL '-106751991 04:00:54.775809' YEAR TO MONTH",
      "INTERVAL '106751991 04:00:54.775808' YEAR TO MONTH").foreach { interval =>
        val e = intercept[IllegalArgumentException] {
          cast(Literal.create(interval), DayTimeIntervalType()).eval()
        }.getMessage
        assert(e.contains("Interval string must match day-time format of"))
      }

    Seq(Byte.MaxValue, Short.MaxValue, Int.MaxValue, Long.MaxValue, Long.MinValue + 1,
      Long.MinValue).foreach { duration =>
        val interval = Literal.create(
          Duration.of(duration, ChronoUnit.MICROS),
          DayTimeIntervalType())
        checkEvaluation(cast(cast(interval, StringType), DayTimeIntervalType()), duration)
      }
  }

  test("SPARK-35111: Cast string to year-month interval") {
    checkEvaluation(cast(Literal.create("INTERVAL '1-0' YEAR TO MONTH"),
      YearMonthIntervalType()), 12)
    checkEvaluation(cast(Literal.create("INTERVAL '-1-0' YEAR TO MONTH"),
      YearMonthIntervalType()), -12)
    checkEvaluation(cast(Literal.create("INTERVAL -'-1-0' YEAR TO MONTH"),
      YearMonthIntervalType()), 12)
    checkEvaluation(cast(Literal.create("INTERVAL +'-1-0' YEAR TO MONTH"),
      YearMonthIntervalType()), -12)
    checkEvaluation(cast(Literal.create("INTERVAL +'+1-0' YEAR TO MONTH"),
      YearMonthIntervalType()), 12)
    checkEvaluation(cast(Literal.create("INTERVAL +'1-0' YEAR TO MONTH"),
      YearMonthIntervalType()), 12)
    checkEvaluation(cast(Literal.create(" interval +'1-0' YEAR  TO MONTH "),
      YearMonthIntervalType()), 12)
    checkEvaluation(cast(Literal.create(" -1-0 "), YearMonthIntervalType()), -12)
    checkEvaluation(cast(Literal.create("-1-0"), YearMonthIntervalType()), -12)
    checkEvaluation(cast(Literal.create(null, StringType), YearMonthIntervalType()), null)

    Seq("0-0", "10-1", "-178956970-7", "178956970-7", "-178956970-8").foreach { interval =>
      val ansiInterval = s"INTERVAL '$interval' YEAR TO MONTH"
      checkEvaluation(
        cast(cast(Literal.create(interval), YearMonthIntervalType()), StringType), ansiInterval)
      checkEvaluation(cast(cast(Literal.create(ansiInterval),
        YearMonthIntervalType()), StringType), ansiInterval)
    }

    Seq("INTERVAL '-178956970-9' YEAR TO MONTH", "INTERVAL '178956970-8' YEAR TO MONTH")
      .foreach { interval =>
        val e = intercept[IllegalArgumentException] {
          cast(Literal.create(interval), YearMonthIntervalType()).eval()
        }.getMessage
        assert(e.contains("Error parsing interval year-month string: integer overflow"))
      }

    Seq(Byte.MaxValue, Short.MaxValue, Int.MaxValue, Int.MinValue + 1, Int.MinValue)
      .foreach { period =>
        val interval = Literal.create(Period.ofMonths(period), YearMonthIntervalType())
        checkEvaluation(cast(cast(interval, StringType), YearMonthIntervalType()), period)
      }
  }

<<<<<<< HEAD
  test("SPARK-35768: Take into account year-month interval fields in cast") {
    Seq(("1-1", YearMonthIntervalType(YEAR, YEAR), 12),
      ("1-1", YearMonthIntervalType(YEAR, MONTH), 13),
      ("1-1", YearMonthIntervalType(MONTH, MONTH), 13),
      ("-1-1", YearMonthIntervalType(YEAR, YEAR), -12),
      ("-1-1", YearMonthIntervalType(YEAR, MONTH), -13),
      ("-1-1", YearMonthIntervalType(MONTH, MONTH), -13))
      .foreach { case (str, dataType, value) =>
        checkEvaluation(cast(Literal.create(str), dataType), value)
        checkEvaluation(cast(Literal.create(s"INTERVAL '$str' YEAR TO MONTH"), dataType), value)
        checkEvaluation(cast(Literal.create(s"INTERVAL -'$str' YEAR TO MONTH"), dataType), -value)
      }

    Seq(("1-1", YearMonthIntervalType(YEAR, YEAR), 12),
      ("1-1", YearMonthIntervalType(YEAR, MONTH), 12),
      ("1-1", YearMonthIntervalType(MONTH, MONTH), 12),
      ("-1-1", YearMonthIntervalType(YEAR, YEAR), -12),
      ("-1-1", YearMonthIntervalType(YEAR, MONTH), -12),
      ("-1-1", YearMonthIntervalType(MONTH, MONTH), -12))
      .foreach { case (str, dataType, value) =>
        checkEvaluation(cast(Literal.create(s"INTERVAL '$str' YEAR"), dataType), value)
      }

    Seq(("1-1", YearMonthIntervalType(YEAR, YEAR), 12),
      ("1-1", YearMonthIntervalType(YEAR, MONTH), 13),
      ("1-1", YearMonthIntervalType(MONTH, MONTH), 13),
      ("-1-1", YearMonthIntervalType(YEAR, YEAR), -12),
      ("-1-1", YearMonthIntervalType(YEAR, MONTH), -13),
      ("-1-1", YearMonthIntervalType(MONTH, MONTH), -13))
      .foreach { case (str, dataType, value) =>
        checkEvaluation(cast(Literal.create(s"INTERVAL '$str' MONTH"), dataType), value)
      }
=======
  test("SPARK-35720: cast invalid string input to timestamp without time zone") {
    Seq("00:00:00",
      "a",
      "123",
      "a2021-06-17",
      "2021-06-17abc",
      "2021-06-17 00:00:00ABC").foreach { invalidInput =>
      checkEvaluation(cast(invalidInput, TimestampWithoutTZType), null)
    }
>>>>>>> 7be8d8a1
  }
}<|MERGE_RESOLUTION|>--- conflicted
+++ resolved
@@ -653,7 +653,6 @@
       }
   }
 
-<<<<<<< HEAD
   test("SPARK-35768: Take into account year-month interval fields in cast") {
     Seq(("1-1", YearMonthIntervalType(YEAR, YEAR), 12),
       ("1-1", YearMonthIntervalType(YEAR, MONTH), 13),
@@ -686,7 +685,8 @@
       .foreach { case (str, dataType, value) =>
         checkEvaluation(cast(Literal.create(s"INTERVAL '$str' MONTH"), dataType), value)
       }
-=======
+  }
+
   test("SPARK-35720: cast invalid string input to timestamp without time zone") {
     Seq("00:00:00",
       "a",
@@ -696,6 +696,5 @@
       "2021-06-17 00:00:00ABC").foreach { invalidInput =>
       checkEvaluation(cast(invalidInput, TimestampWithoutTZType), null)
     }
->>>>>>> 7be8d8a1
   }
 }