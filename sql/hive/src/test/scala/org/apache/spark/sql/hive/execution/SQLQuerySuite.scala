/*
 * Licensed to the Apache Software Foundation (ASF) under one or more
 * contributor license agreements.  See the NOTICE file distributed with
 * this work for additional information regarding copyright ownership.
 * The ASF licenses this file to You under the Apache License, Version 2.0
 * (the "License"); you may not use this file except in compliance with
 * the License.  You may obtain a copy of the License at
 *
 *    http://www.apache.org/licenses/LICENSE-2.0
 *
 * Unless required by applicable law or agreed to in writing, software
 * distributed under the License is distributed on an "AS IS" BASIS,
 * WITHOUT WARRANTIES OR CONDITIONS OF ANY KIND, either express or implied.
 * See the License for the specific language governing permissions and
 * limitations under the License.
 */

package org.apache.spark.sql.hive.execution

import java.io.File
import java.net.URI
import java.nio.charset.StandardCharsets
import java.sql.{Date, Timestamp}
import java.util.{Locale, Set}

import com.google.common.io.Files
import org.apache.hadoop.fs.{FileSystem, Path}

import org.apache.spark.{SparkException, TestUtils}
import org.apache.spark.sql._
import org.apache.spark.sql.catalyst.TableIdentifier
import org.apache.spark.sql.catalyst.analysis.{EliminateSubqueryAliases, FunctionRegistry}
import org.apache.spark.sql.catalyst.catalog.{CatalogTableType, CatalogUtils, HiveTableRelation}
import org.apache.spark.sql.catalyst.parser.ParseException
import org.apache.spark.sql.catalyst.plans.logical.{LogicalPlan, SubqueryAlias}
import org.apache.spark.sql.execution.TestUncaughtExceptionHandler
import org.apache.spark.sql.execution.adaptive.{DisableAdaptiveExecutionSuite, EnableAdaptiveExecutionSuite}
import org.apache.spark.sql.execution.command.{FunctionsCommand, LoadDataCommand}
import org.apache.spark.sql.execution.datasources.{HadoopFsRelation, LogicalRelation}
import org.apache.spark.sql.functions._
import org.apache.spark.sql.hive.{HiveExternalCatalog, HiveUtils}
import org.apache.spark.sql.hive.test.{HiveTestJars, TestHiveSingleton}
import org.apache.spark.sql.internal.SQLConf
import org.apache.spark.sql.internal.StaticSQLConf.GLOBAL_TEMP_DATABASE
import org.apache.spark.sql.test.SQLTestUtils
import org.apache.spark.sql.types._
import org.apache.spark.tags.SlowHiveTest

case class Nested1(f1: Nested2)
case class Nested2(f2: Nested3)
case class Nested3(f3: Int)

case class NestedArray2(b: Seq[Int])
case class NestedArray1(a: NestedArray2)

case class Order(
    id: Int,
    make: String,
    `type`: String,
    price: Int,
    pdate: String,
    customer: String,
    city: String,
    state: String,
    month: Int)

/**
 * A collection of hive query tests where we generate the answers ourselves instead of depending on
 * Hive to generate them (in contrast to HiveQuerySuite).  Often this is because the query is
 * valid, but Hive currently cannot execute it.
 */
abstract class SQLQuerySuiteBase extends QueryTest with SQLTestUtils with TestHiveSingleton {
  import hiveContext._
  import spark.implicits._

  test("query global temp view") {
    val df = Seq(1).toDF("i1")
    df.createGlobalTempView("tbl1")
    val global_temp_db = spark.conf.get(GLOBAL_TEMP_DATABASE)
    checkAnswer(spark.sql(s"select * from ${global_temp_db}.tbl1"), Row(1))
    spark.sql(s"drop view ${global_temp_db}.tbl1")
  }

  test("non-existent global temp view") {
    val global_temp_db = spark.conf.get(GLOBAL_TEMP_DATABASE)
    val message = intercept[AnalysisException] {
      spark.sql(s"select * from ${global_temp_db}.nonexistentview")
    }.getMessage
    assert(message.contains("Table or view not found"))
  }

  test("script") {
    withTempView("script_table") {
      assume(TestUtils.testCommandAvailable("/bin/bash"))
      assume(TestUtils.testCommandAvailable("echo"))
      assume(TestUtils.testCommandAvailable("sed"))
      val scriptFilePath = getTestResourcePath("test_script.sh")
      val df = Seq(("x1", "y1", "z1"), ("x2", "y2", "z2")).toDF("c1", "c2", "c3")
      df.createOrReplaceTempView("script_table")
      val query1 = sql(
        s"""
          |SELECT col1 FROM (from(SELECT c1, c2, c3 FROM script_table) tempt_table
          |REDUCE c1, c2, c3 USING 'bash $scriptFilePath' AS
          |(col1 STRING, col2 STRING)) script_test_table""".stripMargin)
      checkAnswer(query1, Row("x1_y1") :: Row("x2_y2") :: Nil)
    }
  }

  test("SPARK-6835: udtf in lateral view") {
    withTempView("table1") {
      val df = Seq((1, 1)).toDF("c1", "c2")
      df.createOrReplaceTempView("table1")
      val query = sql("SELECT c1, v FROM table1 LATERAL VIEW stack(3, 1, c1 + 1, c1 + 2) d AS v")
      checkAnswer(query, Row(1, 1) :: Row(1, 2) :: Row(1, 3) :: Nil)
    }
  }

  test("SPARK-13651: generator outputs shouldn't be resolved from its child's output") {
    withTempView("src") {
      Seq(("id1", "value1")).toDF("key", "value").createOrReplaceTempView("src")
      val query =
        sql("SELECT genoutput.* FROM src " +
          "LATERAL VIEW explode(map('key1', 100, 'key2', 200)) genoutput AS key, value")
      checkAnswer(query, Row("key1", 100) :: Row("key2", 200) :: Nil)
    }
  }

  test("SPARK-6851: Self-joined converted parquet tables") {
    withTempView("orders1", "orderupdates1") {
      val orders = Seq(
        Order(1, "Atlas", "MTB", 234, "2015-01-07", "John D", "Pacifica", "CA", 20151),
        Order(3, "Swift", "MTB", 285, "2015-01-17", "John S", "Redwood City", "CA", 20151),
        Order(4, "Atlas", "Hybrid", 303, "2015-01-23", "Jones S", "San Mateo", "CA", 20151),
        Order(7, "Next", "MTB", 356, "2015-01-04", "Jane D", "Daly City", "CA", 20151),
        Order(10, "Next", "YFlikr", 187, "2015-01-09", "John D", "Fremont", "CA", 20151),
        Order(11, "Swift", "YFlikr", 187, "2015-01-23", "John D", "Hayward", "CA", 20151),
        Order(2, "Next", "Hybrid", 324, "2015-02-03", "Jane D", "Daly City", "CA", 20152),
        Order(5, "Next", "Street", 187, "2015-02-08", "John D", "Fremont", "CA", 20152),
        Order(6, "Atlas", "Street", 154, "2015-02-09", "John D", "Pacifica", "CA", 20152),
        Order(8, "Swift", "Hybrid", 485, "2015-02-19", "John S", "Redwood City", "CA", 20152),
        Order(9, "Atlas", "Split", 303, "2015-02-28", "Jones S", "San Mateo", "CA", 20152))

      val orderUpdates = Seq(
        Order(1, "Atlas", "MTB", 434, "2015-01-07", "John D", "Pacifica", "CA", 20151),
        Order(11, "Swift", "YFlikr", 137, "2015-01-23", "John D", "Hayward", "CA", 20151))

      orders.toDF.createOrReplaceTempView("orders1")
      orderUpdates.toDF.createOrReplaceTempView("orderupdates1")

      withTable("orders", "orderupdates") {
        sql(
          """CREATE TABLE orders(
            |  id INT,
            |  make String,
            |  type String,
            |  price INT,
            |  pdate String,
            |  customer String,
            |  city String)
            |PARTITIONED BY (state STRING, month INT)
            |STORED AS PARQUET
          """.stripMargin)

        sql(
          """CREATE TABLE orderupdates(
            |  id INT,
            |  make String,
            |  type String,
            |  price INT,
            |  pdate String,
            |  customer String,
            |  city String)
            |PARTITIONED BY (state STRING, month INT)
            |STORED AS PARQUET
          """.stripMargin)

        sql("set hive.exec.dynamic.partition.mode=nonstrict")
        sql("INSERT INTO TABLE orders PARTITION(state, month) SELECT * FROM orders1")
        sql("INSERT INTO TABLE orderupdates PARTITION(state, month) SELECT * FROM orderupdates1")

        checkAnswer(
          sql(
            """
              |select orders.state, orders.month
              |from orders
              |join (
              |  select distinct orders.state,orders.month
              |  from orders
              |  join orderupdates
              |    on orderupdates.id = orders.id) ao
              |  on ao.state = orders.state and ao.month = orders.month
            """.stripMargin),
          (1 to 6).map(_ => Row("CA", 20151)))
      }
    }
  }

  test("show functions") {
    val allBuiltinFunctions = FunctionRegistry.builtin.listFunction().map(_.unquotedString)
    val allFunctions = sql("SHOW functions").collect().map(r => r(0))
    allBuiltinFunctions.foreach { f =>
      assert(allFunctions.contains(f))
    }

    FunctionsCommand.virtualOperators.foreach { f =>
      assert(allFunctions.contains(f))
    }

    withTempDatabase { db =>
      def createFunction(names: Seq[String]): Unit = {
        names.foreach { name =>
          sql(
            s"""
              |CREATE TEMPORARY FUNCTION $name
              |AS '${classOf[PairUDF].getName}'
            """.stripMargin)
        }
      }
      def dropFunction(names: Seq[String]): Unit = {
        names.foreach { name =>
          sql(s"DROP TEMPORARY FUNCTION $name")
        }
      }
      createFunction(Seq("temp_abs", "temp_weekofyear", "temp_sha", "temp_sha1", "temp_sha2"))

      checkAnswer(sql("SHOW functions temp_abs"), Row("temp_abs"))
      checkAnswer(sql("SHOW functions 'temp_abs'"), Row("temp_abs"))
      checkAnswer(sql(s"SHOW functions $db.temp_abs"), Row("temp_abs"))
      checkAnswer(sql(s"SHOW functions `$db`.`temp_abs`"), Row("temp_abs"))
      checkAnswer(sql(s"SHOW functions `$db`.`temp_abs`"), Row("temp_abs"))
      checkAnswer(sql("SHOW functions `a function doesn't exist`"), Nil)
      checkAnswer(sql("SHOW functions `temp_weekofyea*`"), Row("temp_weekofyear"))

      // this probably will failed if we add more function with `sha` prefixing.
      checkAnswer(
        sql("SHOW functions `temp_sha*`"),
        List(Row("temp_sha"), Row("temp_sha1"), Row("temp_sha2")))

      // Test '|' for alternation.
      checkAnswer(
        sql("SHOW functions 'temp_sha*|temp_weekofyea*'"),
        List(Row("temp_sha"), Row("temp_sha1"), Row("temp_sha2"), Row("temp_weekofyear")))

      dropFunction(Seq("temp_abs", "temp_weekofyear", "temp_sha", "temp_sha1", "temp_sha2"))
    }
  }

  test("describe functions - built-in functions") {
    checkKeywordsExist(sql("describe function extended upper"),
      "Function: upper",
      "Class: org.apache.spark.sql.catalyst.expressions.Upper",
      "Usage: upper(str) - Returns `str` with all characters changed to uppercase",
      "Extended Usage:",
      "Examples:",
      "> SELECT upper('SparkSql');",
      "SPARKSQL")

    checkKeywordsExist(sql("describe functioN Upper"),
      "Function: upper",
      "Class: org.apache.spark.sql.catalyst.expressions.Upper",
      "Usage: upper(str) - Returns `str` with all characters changed to uppercase")

    checkKeywordsNotExist(sql("describe functioN Upper"),
      "Extended Usage")

    checkKeywordsExist(sql("describe functioN abcadf"),
      "Function: abcadf not found.")

    checkKeywordsExist(sql("describe functioN  `~`"),
      "Function: ~",
      "Class: org.apache.spark.sql.catalyst.expressions.BitwiseNot",
      "Usage: ~ expr - Returns the result of bitwise NOT of `expr`.")

    // Hard coded describe functions
    checkKeywordsExist(sql("describe function  `<>`"),
      "Function: <>",
      "Usage: expr1 <> expr2 - Returns true if `expr1` is not equal to `expr2`")

    checkKeywordsExist(sql("describe function  `!=`"),
      "Function: !=",
      "Usage: expr1 != expr2 - Returns true if `expr1` is not equal to `expr2`")

    checkKeywordsExist(sql("describe function  `between`"),
      "Function: between",
      "Usage: expr1 [NOT] BETWEEN expr2 AND expr3 - " +
        "evaluate if `expr1` is [not] in between `expr2` and `expr3`")

    checkKeywordsExist(sql("describe function  `case`"),
      "Function: case",
      "Usage: CASE expr1 WHEN expr2 THEN expr3 " +
        "[WHEN expr4 THEN expr5]* [ELSE expr6] END - " +
        "When `expr1` = `expr2`, returns `expr3`; " +
        "when `expr1` = `expr4`, return `expr5`; else return `expr6`")
  }

  test("describe functions - user defined functions") {
    withUserDefinedFunction("udtf_count" -> false) {
      sql(
        s"""
           |CREATE FUNCTION udtf_count
           |AS 'org.apache.spark.sql.hive.execution.GenericUDTFCount2'
           |USING JAR '${hiveContext.getHiveFile("TestUDTF.jar").toURI}'
        """.stripMargin)

      checkKeywordsExist(sql("describe function udtf_count"),
        "Function: default.udtf_count",
        "Class: org.apache.spark.sql.hive.execution.GenericUDTFCount2",
        "Usage: N/A")

      checkAnswer(
        sql("SELECT udtf_count(a) FROM (SELECT 1 AS a FROM src LIMIT 3) t"),
        Row(3) :: Row(3) :: Nil)

      checkKeywordsExist(sql("describe function udtf_count"),
        "Function: default.udtf_count",
        "Class: org.apache.spark.sql.hive.execution.GenericUDTFCount2",
        "Usage: N/A")
    }
  }

  test("describe functions - temporary user defined functions") {
    withUserDefinedFunction("udtf_count_temp" -> true) {
      sql(
        s"""
           |CREATE TEMPORARY FUNCTION udtf_count_temp
           |AS 'org.apache.spark.sql.hive.execution.GenericUDTFCount2'
           |USING JAR '${hiveContext.getHiveFile("TestUDTF.jar").toURI}'
        """.stripMargin)

      checkKeywordsExist(sql("describe function udtf_count_temp"),
        "Function: udtf_count_temp",
        "Class: org.apache.spark.sql.hive.execution.GenericUDTFCount2",
        "Usage: N/A")

      checkAnswer(
        sql("SELECT udtf_count_temp(a) FROM (SELECT 1 AS a FROM src LIMIT 3) t"),
        Row(3) :: Row(3) :: Nil)

      checkKeywordsExist(sql("describe function udtf_count_temp"),
        "Function: udtf_count_temp",
        "Class: org.apache.spark.sql.hive.execution.GenericUDTFCount2",
        "Usage: N/A")
    }
  }

  test("SPARK-5371: union with null and sum") {
    withTempView("table1") {
      val df = Seq((1, 1)).toDF("c1", "c2")
      df.createOrReplaceTempView("table1")

      val query = sql(
        """
          |SELECT
          |  MIN(c1),
          |  MIN(c2)
          |FROM (
          |  SELECT
          |    SUM(c1) c1,
          |    NULL c2
          |  FROM table1
          |  UNION ALL
          |  SELECT
          |    NULL c1,
          |    SUM(c2) c2
          |  FROM table1
          |) a
        """.stripMargin)
      checkAnswer(query, Row(1, 1) :: Nil)
    }
  }

  test("CTAS with WITH clause") {
    withTempView("table1") {
      val df = Seq((1, 1)).toDF("c1", "c2")
      df.createOrReplaceTempView("table1")
      withTable("with_table1") {
        sql(
          """
            |CREATE TABLE with_table1 AS
            |WITH T AS (
            |  SELECT *
            |  FROM table1
            |)
            |SELECT *
            |FROM T
          """.stripMargin)
        val query = sql("SELECT * FROM with_table1")
        checkAnswer(query, Row(1, 1) :: Nil)
      }
    }
  }

  test("explode nested Field") {
    withTempView("nestedArray") {
      Seq(NestedArray1(NestedArray2(Seq(1, 2, 3)))).toDF.createOrReplaceTempView("nestedArray")
      checkAnswer(
        sql("SELECT ints FROM nestedArray LATERAL VIEW explode(a.b) a AS ints"),
        Row(1) :: Row(2) :: Row(3) :: Nil)

      checkAnswer(
        sql("SELECT `ints` FROM nestedArray LATERAL VIEW explode(a.b) `a` AS `ints`"),
        Row(1) :: Row(2) :: Row(3) :: Nil)

      checkAnswer(
        sql("SELECT `a`.`ints` FROM nestedArray LATERAL VIEW explode(a.b) `a` AS `ints`"),
        Row(1) :: Row(2) :: Row(3) :: Nil)

      checkAnswer(
        sql(
          """
            |SELECT `weird``tab`.`weird``col`
            |FROM nestedArray
            |LATERAL VIEW explode(a.b) `weird``tab` AS `weird``col`
          """.stripMargin),
        Row(1) :: Row(2) :: Row(3) :: Nil)
    }
  }

  test("SPARK-4512 Fix attribute reference resolution error when using SORT BY") {
    checkAnswer(
      sql("SELECT * FROM (SELECT key + key AS a FROM src SORT BY value) t ORDER BY t.a"),
      sql("SELECT key + key as a FROM src ORDER BY a").collect().toSeq
    )
  }

  def checkRelation(
      tableName: String,
      isDataSourceTable: Boolean,
      format: String,
      userSpecifiedLocation: Option[String] = None): Unit = {
    var relation: LogicalPlan = null
    withSQLConf(
      HiveUtils.CONVERT_METASTORE_PARQUET.key -> "false",
      HiveUtils.CONVERT_METASTORE_ORC.key -> "false") {
      relation = EliminateSubqueryAliases(spark.table(tableName).queryExecution.analyzed)
    }
    val catalogTable =
      sessionState.catalog.getTableMetadata(TableIdentifier(tableName))
    relation match {
      case LogicalRelation(r: HadoopFsRelation, _, _, _) =>
        if (!isDataSourceTable) {
          fail(
            s"${classOf[HiveTableRelation].getCanonicalName} is expected, but found " +
              s"${HadoopFsRelation.getClass.getCanonicalName}.")
        }
        userSpecifiedLocation match {
          case Some(location) =>
            assert(r.options("path") === location)
          case None => // OK.
        }
        assert(catalogTable.provider.get === format)

      case r: HiveTableRelation =>
        if (isDataSourceTable) {
          fail(
            s"${HadoopFsRelation.getClass.getCanonicalName} is expected, but found " +
              s"${classOf[HiveTableRelation].getCanonicalName}.")
        }
        userSpecifiedLocation match {
          case Some(location) =>
            assert(r.tableMeta.location === CatalogUtils.stringToURI(location))
          case None => // OK.
        }
        // Also make sure that the format and serde are as desired.
        assert(catalogTable.storage.inputFormat.get.toLowerCase(Locale.ROOT).contains(format))
        assert(catalogTable.storage.outputFormat.get.toLowerCase(Locale.ROOT).contains(format))
        val serde = catalogTable.storage.serde.get
        format match {
          case "sequence" | "text" => assert(serde.contains("LazySimpleSerDe"))
          case "rcfile" => assert(serde.contains("LazyBinaryColumnarSerDe"))
          case _ => assert(serde.toLowerCase(Locale.ROOT).contains(format))
        }
    }

    // When a user-specified location is defined, the table type needs to be EXTERNAL.
    val actualTableType = catalogTable.tableType
    userSpecifiedLocation match {
      case Some(location) =>
        assert(actualTableType === CatalogTableType.EXTERNAL)
      case None =>
        assert(actualTableType === CatalogTableType.MANAGED)
    }
  }

  test("CTAS without serde without location") {
    withSQLConf(SQLConf.CONVERT_CTAS.key -> "true") {
      val defaultDataSource = sessionState.conf.defaultDataSourceName
      withTable("ctas1") {
        sql("CREATE TABLE ctas1 AS SELECT key k, value FROM src ORDER BY k, value")
        sql("CREATE TABLE IF NOT EXISTS ctas1 AS SELECT key k, value FROM src ORDER BY k, value")
        val message = intercept[AnalysisException] {
          sql("CREATE TABLE ctas1 AS SELECT key k, value FROM src ORDER BY k, value")
        }.getMessage
        assert(message.contains("already exists"))
        checkRelation("ctas1", isDataSourceTable = true, defaultDataSource)
      }

      // Specifying database name for query can be converted to data source write path
      // is not allowed right now.
      withTable("ctas1") {
        sql("CREATE TABLE default.ctas1 AS SELECT key k, value FROM src ORDER BY k, value")
        checkRelation("ctas1", isDataSourceTable = true, defaultDataSource)
      }

      withTable("ctas1") {
        sql("CREATE TABLE ctas1 stored as textfile" +
          " AS SELECT key k, value FROM src ORDER BY k, value")
        checkRelation("ctas1", isDataSourceTable = false, "text")
      }

      withTable("ctas1") {
        sql("CREATE TABLE ctas1 stored as sequencefile" +
          " AS SELECT key k, value FROM src ORDER BY k, value")
        checkRelation("ctas1", isDataSourceTable = false, "sequence")
      }

      withTable("ctas1") {
        sql("CREATE TABLE ctas1 stored as rcfile AS SELECT key k, value FROM src ORDER BY k, value")
        checkRelation("ctas1", isDataSourceTable = false, "rcfile")
      }

      withTable("ctas1") {
        sql("CREATE TABLE ctas1 stored as orc AS SELECT key k, value FROM src ORDER BY k, value")
        checkRelation("ctas1", isDataSourceTable = false, "orc")
      }

      withTable("ctas1") {
        sql(
          """
            |CREATE TABLE ctas1 stored as parquet
            |AS SELECT key k, value FROM src ORDER BY k, value
          """.stripMargin)
        checkRelation("ctas1", isDataSourceTable = false, "parquet")
      }
    }
  }

  test("CTAS with default fileformat") {
    val table = "ctas1"
    val ctas = s"CREATE TABLE IF NOT EXISTS $table SELECT key k, value FROM src"
    Seq("orc", "parquet").foreach { dataSourceFormat =>
      withSQLConf(
        SQLConf.CONVERT_CTAS.key -> "true",
        SQLConf.DEFAULT_DATA_SOURCE_NAME.key -> dataSourceFormat,
        "hive.default.fileformat" -> "textfile") {
        withTable(table) {
          sql(ctas)
          // The default datasource file format is controlled by `spark.sql.sources.default`.
          // This testcase verifies that setting `hive.default.fileformat` has no impact on
          // the target table's fileformat in case of CTAS.
          checkRelation(tableName = table, isDataSourceTable = true, format = dataSourceFormat)
        }
      }
    }
  }

  test("CTAS without serde with location") {
    withSQLConf(SQLConf.CONVERT_CTAS.key -> "true") {
      withTempDir { dir =>
        val defaultDataSource = sessionState.conf.defaultDataSourceName

        val tempLocation = dir.toURI.getPath.stripSuffix("/")
        withTable("ctas1") {
          sql(s"CREATE TABLE ctas1 LOCATION 'file:$tempLocation/c1'" +
            " AS SELECT key k, value FROM src ORDER BY k, value")
          checkRelation(
            "ctas1", isDataSourceTable = true, defaultDataSource, Some(s"file:$tempLocation/c1"))
        }

        withTable("ctas1") {
          sql(s"CREATE TABLE ctas1 LOCATION 'file:$tempLocation/c2'" +
            " AS SELECT key k, value FROM src ORDER BY k, value")
          checkRelation(
            "ctas1", isDataSourceTable = true, defaultDataSource, Some(s"file:$tempLocation/c2"))
        }

        withTable("ctas1") {
          sql(s"CREATE TABLE ctas1 stored as textfile LOCATION 'file:$tempLocation/c3'" +
            " AS SELECT key k, value FROM src ORDER BY k, value")
          checkRelation(
            "ctas1", isDataSourceTable = false, "text", Some(s"file:$tempLocation/c3"))
        }

        withTable("ctas1") {
          sql(s"CREATE TABLE ctas1 stored as sequenceFile LOCATION 'file:$tempLocation/c4'" +
            " AS SELECT key k, value FROM src ORDER BY k, value")
          checkRelation(
            "ctas1", isDataSourceTable = false, "sequence", Some(s"file:$tempLocation/c4"))
        }

        withTable("ctas1") {
          sql(s"CREATE TABLE ctas1 stored as rcfile LOCATION 'file:$tempLocation/c5'" +
            " AS SELECT key k, value FROM src ORDER BY k, value")
          checkRelation(
            "ctas1", isDataSourceTable = false, "rcfile", Some(s"file:$tempLocation/c5"))
        }
      }
    }
  }

  test("CTAS with serde") {
    withTable("ctas1", "ctas2", "ctas3", "ctas4", "ctas5") {
      sql("CREATE TABLE ctas1 AS SELECT key k, value FROM src ORDER BY k, value")
      sql(
        """CREATE TABLE ctas2
          | ROW FORMAT SERDE "org.apache.hadoop.hive.serde2.columnar.ColumnarSerDe"
          | WITH SERDEPROPERTIES("serde_p1"="p1","serde_p2"="p2")
          | STORED AS RCFile
          | TBLPROPERTIES("tbl_p1"="p11", "tbl_p2"="p22")
          | AS
          |   SELECT key, value
          |   FROM src
          |   ORDER BY key, value""".stripMargin)

      val storageCtas2 = spark.sessionState.catalog.
        getTableMetadata(TableIdentifier("ctas2")).storage
      assert(storageCtas2.inputFormat == Some("org.apache.hadoop.hive.ql.io.RCFileInputFormat"))
      assert(storageCtas2.outputFormat == Some("org.apache.hadoop.hive.ql.io.RCFileOutputFormat"))
      assert(storageCtas2.serde == Some("org.apache.hadoop.hive.serde2.columnar.ColumnarSerDe"))

      sql(
        """CREATE TABLE ctas3
          | ROW FORMAT DELIMITED FIELDS TERMINATED BY ',' LINES TERMINATED BY '\012'
          | STORED AS textfile AS
          |   SELECT key, value
          |   FROM src
          |   ORDER BY key, value""".stripMargin)

      // the table schema may like (key: integer, value: string)
      sql(
        """CREATE TABLE IF NOT EXISTS ctas4 AS
          | SELECT 1 AS key, value FROM src LIMIT 1""".stripMargin)
      // do nothing cause the table ctas4 already existed.
      sql(
        """CREATE TABLE IF NOT EXISTS ctas4 AS
          | SELECT key, value FROM src ORDER BY key, value""".stripMargin)

      checkAnswer(
        sql("SELECT k, value FROM ctas1 ORDER BY k, value"),
        sql("SELECT key, value FROM src ORDER BY key, value"))
      checkAnswer(
        sql("SELECT key, value FROM ctas2 ORDER BY key, value"),
        sql(
          """
          SELECT key, value
          FROM src
          ORDER BY key, value"""))
      checkAnswer(
        sql("SELECT key, value FROM ctas3 ORDER BY key, value"),
        sql(
          """
          SELECT key, value
          FROM src
          ORDER BY key, value"""))
      intercept[AnalysisException] {
        sql(
          """CREATE TABLE ctas4 AS
            | SELECT key, value FROM src ORDER BY key, value""".stripMargin)
      }
      checkAnswer(
        sql("SELECT key, value FROM ctas4 ORDER BY key, value"),
        sql("SELECT key, value FROM ctas4 LIMIT 1").collect().toSeq)

      sql(
        """CREATE TABLE ctas5
          | STORED AS parquet AS
          |   SELECT key, value
          |   FROM src
          |   ORDER BY key, value""".stripMargin)
      val storageCtas5 = spark.sessionState.catalog.
        getTableMetadata(TableIdentifier("ctas5")).storage
      assert(storageCtas5.inputFormat ==
        Some("org.apache.hadoop.hive.ql.io.parquet.MapredParquetInputFormat"))
      assert(storageCtas5.outputFormat ==
        Some("org.apache.hadoop.hive.ql.io.parquet.MapredParquetOutputFormat"))
      assert(storageCtas5.serde ==
        Some("org.apache.hadoop.hive.ql.io.parquet.serde.ParquetHiveSerDe"))


      // use the Hive SerDe for parquet tables
      withSQLConf(HiveUtils.CONVERT_METASTORE_PARQUET.key -> "false") {
        checkAnswer(
          sql("SELECT key, value FROM ctas5 ORDER BY key, value"),
          sql("SELECT key, value FROM src ORDER BY key, value"))
      }
    }
  }

  test("specifying the column list for CTAS") {
    withTempView("mytable1") {
      Seq((1, "111111"), (2, "222222")).toDF("key", "value").createOrReplaceTempView("mytable1")
      withTable("gen__tmp") {
        sql("create table gen__tmp as select key as a, value as b from mytable1")
        checkAnswer(
          sql("SELECT a, b from gen__tmp"),
          sql("select key, value from mytable1").collect())
      }

      withTable("gen__tmp") {
        val e = intercept[AnalysisException] {
          sql("create table gen__tmp(a int, b string) as select key, value from mytable1")
        }.getMessage
        assert(e.contains("Schema may not be specified in a Create Table As Select (CTAS)"))
      }

      withTable("gen__tmp") {
        val e = intercept[AnalysisException] {
          sql(
            """
              |CREATE TABLE gen__tmp
              |PARTITIONED BY (key string)
              |AS SELECT key, value FROM mytable1
            """.stripMargin)
        }.getMessage
        assert(e.contains("Partition column types may not be specified in Create Table As Select"))
      }
    }
  }

  test("command substitution") {
    sql("set tbl=src")
    checkAnswer(
      sql("SELECT key FROM ${hiveconf:tbl} ORDER BY key, value limit 1"),
      sql("SELECT key FROM src ORDER BY key, value limit 1").collect().toSeq)

    sql("set spark.sql.variable.substitute=false") // disable the substitution
    sql("set tbl2=src")
    intercept[Exception] {
      sql("SELECT key FROM ${hiveconf:tbl2} ORDER BY key, value limit 1").collect()
    }

    sql("set spark.sql.variable.substitute=true") // enable the substitution
    checkAnswer(
      sql("SELECT key FROM ${hiveconf:tbl2} ORDER BY key, value limit 1"),
      sql("SELECT key FROM src ORDER BY key, value limit 1").collect().toSeq)
  }

  test("ordering not in select") {
    checkAnswer(
      sql("SELECT key FROM src ORDER BY value"),
      sql("SELECT key FROM (SELECT key, value FROM src ORDER BY value) a").collect().toSeq)
  }

  test("ordering not in agg") {
    checkAnswer(
      sql("SELECT key FROM src GROUP BY key, value ORDER BY value"),
      sql("""
        SELECT key
        FROM (
          SELECT key, value
          FROM src
          GROUP BY key, value
          ORDER BY value) a""").collect().toSeq)
  }

  test("double nested data") {
    withTempView("nested") {
      withTable("test_ctas_1234") {
        sparkContext.parallelize(Nested1(Nested2(Nested3(1))) :: Nil)
          .toDF().createOrReplaceTempView("nested")
        checkAnswer(
          sql("SELECT f1.f2.f3 FROM nested"),
          Row(1))

        sql("CREATE TABLE test_ctas_1234 AS SELECT * from nested")
        checkAnswer(
          sql("SELECT * FROM test_ctas_1234"),
          sql("SELECT * FROM nested").collect().toSeq)

        intercept[AnalysisException] {
          sql("CREATE TABLE test_ctas_1234 AS SELECT * from nonexistent").collect()
        }
      }
    }
  }

  test("test CTAS") {
    withTable("test_ctas_1234") {
      sql("CREATE TABLE test_ctas_123 AS SELECT key, value FROM src")
      checkAnswer(
        sql("SELECT key, value FROM test_ctas_123 ORDER BY key"),
        sql("SELECT key, value FROM src ORDER BY key").collect().toSeq)
    }
  }

  test("SPARK-4825 save join to table") {
    withTable("test1", "test2", "test") {
      val testData = sparkContext.parallelize(1 to 10).map(i => TestData(i, i.toString)).toDF()
      sql("CREATE TABLE test1 (key INT, value STRING)")
      testData.write.mode(SaveMode.Append).insertInto("test1")
      sql("CREATE TABLE test2 (key INT, value STRING)")
      testData.write.mode(SaveMode.Append).insertInto("test2")
      testData.write.mode(SaveMode.Append).insertInto("test2")
      sql("CREATE TABLE test USING hive AS " +
        "SELECT COUNT(a.value) FROM test1 a JOIN test2 b ON a.key = b.key")
      checkAnswer(
        table("test"),
        sql("SELECT COUNT(a.value) FROM test1 a JOIN test2 b ON a.key = b.key").collect().toSeq)
    }
  }

  test("SPARK-3708 Backticks aren't handled correctly is aliases") {
    checkAnswer(
      sql("SELECT k FROM (SELECT `key` AS `k` FROM src) a"),
      sql("SELECT `key` FROM src").collect().toSeq)
  }

  test("SPARK-3834 Backticks not correctly handled in subquery aliases") {
    checkAnswer(
      sql("SELECT a.key FROM (SELECT key FROM src) `a`"),
      sql("SELECT `key` FROM src").collect().toSeq)
  }

  test("SPARK-3814 Support Bitwise & operator") {
    checkAnswer(
      sql("SELECT case when 1&1=1 then 1 else 0 end FROM src"),
      sql("SELECT 1 FROM src").collect().toSeq)
  }

  test("SPARK-3814 Support Bitwise | operator") {
    checkAnswer(
      sql("SELECT case when 1|0=1 then 1 else 0 end FROM src"),
      sql("SELECT 1 FROM src").collect().toSeq)
  }

  test("SPARK-3814 Support Bitwise ^ operator") {
    checkAnswer(
      sql("SELECT case when 1^0=1 then 1 else 0 end FROM src"),
      sql("SELECT 1 FROM src").collect().toSeq)
  }

  test("SPARK-3814 Support Bitwise ~ operator") {
    checkAnswer(
      sql("SELECT case when ~1=-2 then 1 else 0 end FROM src"),
      sql("SELECT 1 FROM src").collect().toSeq)
  }

  test("SPARK-4154 Query does not work if it has 'not between' in Spark SQL and HQL") {
    checkAnswer(sql("SELECT key FROM src WHERE key not between 0 and 10 order by key"),
      sql("SELECT key FROM src WHERE key between 11 and 500 order by key").collect().toSeq)
  }

  test("SPARK-2554 SumDistinct partial aggregation") {
    checkAnswer(sql("SELECT sum( distinct key) FROM src group by key order by key"),
      sql("SELECT distinct key FROM src order by key").collect().toSeq)
  }

  test("SPARK-4963 DataFrame sample on mutable row return wrong result") {
    withTempView("sampled") {
      sql("SELECT * FROM src WHERE key % 2 = 0")
        .sample(withReplacement = false, fraction = 0.3)
        .createOrReplaceTempView("sampled")
      (1 to 10).foreach { i =>
        checkAnswer(
          sql("SELECT * FROM sampled WHERE key % 2 = 1"),
          Seq.empty[Row])
      }
    }
  }

  test("SPARK-4699 SparkSession with Hive Support should be case insensitive by default") {
    checkAnswer(
      sql("SELECT KEY FROM Src ORDER BY value"),
      sql("SELECT key FROM src ORDER BY value").collect().toSeq)
  }

  test("SPARK-5284 Insert into Hive throws NPE when a inner complex type field has a null value") {
    val schema = StructType(
      StructField("s",
        StructType(
          StructField("innerStruct", StructType(StructField("s1", StringType, true) :: Nil)) ::
            StructField("innerArray", ArrayType(IntegerType), true) ::
            StructField("innerMap", MapType(StringType, IntegerType)) :: Nil), true) :: Nil)
    val row = Row(Row(null, null, null))

    val rowRdd = sparkContext.parallelize(row :: Nil)

    spark.createDataFrame(rowRdd, schema).createOrReplaceTempView("testTable")

    sql(
      """CREATE TABLE nullValuesInInnerComplexTypes
        |  (s struct<innerStruct: struct<s1:string>,
        |            innerArray:array<int>,
        |            innerMap: map<string, int>>)
      """.stripMargin).collect()

    sql(
      """
        |INSERT OVERWRITE TABLE nullValuesInInnerComplexTypes
        |SELECT * FROM testTable
      """.stripMargin)

    checkAnswer(
      sql("SELECT * FROM nullValuesInInnerComplexTypes"),
      Row(Row(null, null, null))
    )

    sql("DROP TABLE nullValuesInInnerComplexTypes")
    dropTempTable("testTable")
  }

  test("SPARK-4296 Grouping field with Hive UDF as sub expression") {
    val ds = Seq("""{"a": "str", "b":"1", "c":"1970-01-01 00:00:00"}""").toDS()
    read.json(ds).createOrReplaceTempView("data")
    checkAnswer(
      sql("SELECT concat(a, '-', b), year(c) FROM data GROUP BY concat(a, '-', b), year(c)"),
      Row("str-1", 1970))

    dropTempTable("data")

    read.json(ds).createOrReplaceTempView("data")
    checkAnswer(sql("SELECT year(c) + 1 FROM data GROUP BY year(c) + 1"), Row(1971))

    dropTempTable("data")
  }

  test("resolve udtf in projection #1") {
    withTempView("data") {
      val ds = (1 to 5).map(i => s"""{"a":[$i, ${i + 1}]}""").toDS()
      read.json(ds).createOrReplaceTempView("data")
      sql("SELECT explode(a) AS val FROM data")
    }
  }

  test("resolve udtf in projection #2") {
    withTempView("data") {
      val ds = (1 to 2).map(i => s"""{"a":[$i, ${i + 1}]}""").toDS()
      read.json(ds).createOrReplaceTempView("data")
      checkAnswer(sql("SELECT explode(map(1, 1)) FROM data LIMIT 1"), Row(1, 1) :: Nil)
      checkAnswer(sql("SELECT explode(map(1, 1)) as (k1, k2) FROM data LIMIT 1"), Row(1, 1) :: Nil)
      intercept[AnalysisException] {
        sql("SELECT explode(map(1, 1)) as k1 FROM data LIMIT 1")
      }

      intercept[AnalysisException] {
        sql("SELECT explode(map(1, 1)) as (k1, k2, k3) FROM data LIMIT 1")
      }
    }
  }

  // TGF with non-TGF in project is allowed in Spark SQL, but not in Hive
  test("TGF with non-TGF in projection") {
    withTempView("data") {
      val ds = Seq("""{"a": "1", "b":"1"}""").toDS()
      read.json(ds).createOrReplaceTempView("data")
      checkAnswer(
        sql("SELECT explode(map(a, b)) as (k1, k2), a, b FROM data"),
        Row("1", "1", "1", "1") :: Nil)
    }
  }

  test("logical.Project should not be resolved if it contains aggregates or generators") {
    // This test is used to test the fix of SPARK-5875.
    // The original issue was that Project's resolved will be true when it contains
    // AggregateExpressions or Generators. However, in this case, the Project
    // is not in a valid state (cannot be executed). Because of this bug, the analysis rule of
    // PreInsertionCasts will actually start to work before ImplicitGenerate and then
    // generates an invalid query plan.
    val ds = (1 to 5).map(i => s"""{"a":[$i, ${i + 1}]}""").toDS()
    read.json(ds).createOrReplaceTempView("data")

    withSQLConf(SQLConf.CONVERT_CTAS.key -> "false") {
      sql("CREATE TABLE explodeTest (key bigInt) USING hive")
      table("explodeTest").queryExecution.analyzed match {
        case SubqueryAlias(_, r: HiveTableRelation) => // OK
        case _ =>
          fail("To correctly test the fix of SPARK-5875, explodeTest should be a MetastoreRelation")
      }

      sql(s"INSERT OVERWRITE TABLE explodeTest SELECT explode(a) AS val FROM data")
      checkAnswer(
        sql("SELECT key from explodeTest"),
        (1 to 5).flatMap(i => Row(i) :: Row(i + 1) :: Nil)
      )

      sql("DROP TABLE explodeTest")
      dropTempTable("data")
    }
  }

  test("sanity test for SPARK-6618") {
    val threads: Seq[Thread] = (1 to 10).map { i =>
      new Thread("test-thread-" + i) {
        override def run(): Unit = {
          val tableName = s"SPARK_6618_table_$i"
          sql(s"CREATE TABLE $tableName (col1 string)")
          sessionState.catalog.lookupRelation(TableIdentifier(tableName))
          table(tableName)
          tables()
          sql(s"DROP TABLE $tableName")
        }
      }
    }
    threads.foreach(_.start())
    threads.foreach(_.join(10000))
  }

  test("SPARK-5203 union with different decimal precision") {
    withTempView("dn") {
      Seq.empty[(java.math.BigDecimal, java.math.BigDecimal)]
        .toDF("d1", "d2")
        .select($"d1".cast(DecimalType(10, 5)).as("d"))
        .createOrReplaceTempView("dn")

      sql("select d from dn union all select d * 2 from dn")
        .queryExecution.analyzed
    }
  }

  test("Star Expansion - script transform") {
    withTempView("script_trans") {
      assume(TestUtils.testCommandAvailable("/bin/bash"))
      val data = (1 to 100000).map { i => (i, i, i) }
      data.toDF("d1", "d2", "d3").createOrReplaceTempView("script_trans")
      assert(100000 === sql("SELECT TRANSFORM (*) USING 'cat' FROM script_trans").count())
    }
  }

  test("test script transform for stdout") {
    withTempView("script_trans") {
      assume(TestUtils.testCommandAvailable("/bin/bash"))
      val data = (1 to 100000).map { i => (i, i, i) }
      data.toDF("d1", "d2", "d3").createOrReplaceTempView("script_trans")
      assert(100000 ===
        sql("SELECT TRANSFORM (d1, d2, d3) USING 'cat' AS (a,b,c) FROM script_trans").count())
    }
  }

  test("test script transform for stderr") {
    withTempView("script_trans") {
      assume(TestUtils.testCommandAvailable("/bin/bash"))
      val data = (1 to 100000).map { i => (i, i, i) }
      data.toDF("d1", "d2", "d3").createOrReplaceTempView("script_trans")
      assert(0 ===
        sql("SELECT TRANSFORM (d1, d2, d3) USING 'cat 1>&2' AS (a,b,c) FROM script_trans").count())
    }
  }

  test("test script transform data type") {
    withTempView("test") {
      assume(TestUtils.testCommandAvailable("/bin/bash"))
      val data = (1 to 5).map { i => (i, i) }
      data.toDF("key", "value").createOrReplaceTempView("test")
      checkAnswer(
        sql(
          """FROM
            |(FROM test SELECT TRANSFORM(key, value) USING 'cat' AS (`thing1` int, thing2 string)) t
            |SELECT thing1 + 1
          """.stripMargin), (2 to 6).map(i => Row(i)))
    }
  }

  test("Sorting columns are not in Generate") {
    withTempView("data") {
      spark.range(1, 5)
        .select(array($"id", $"id" + 1).as("a"), $"id".as("b"), (lit(10) - $"id").as("c"))
        .createOrReplaceTempView("data")

      // case 1: missing sort columns are resolvable if join is true
      checkAnswer(
        sql("SELECT explode(a) AS val, b FROM data WHERE b < 2 order by val, c"),
        Row(1, 1) :: Row(2, 1) :: Nil)

      // case 2: missing sort columns are resolvable if join is false
      checkAnswer(
        sql("SELECT explode(a) AS val FROM data order by val, c"),
        Seq(1, 2, 2, 3, 3, 4, 4, 5).map(i => Row(i)))

      // case 3: missing sort columns are resolvable if join is true and outer is true
      checkAnswer(
        sql(
          """
            |SELECT C.val, b FROM data LATERAL VIEW OUTER explode(a) C as val
            |where b < 2 order by c, val, b
          """.stripMargin),
        Row(1, 1) :: Row(2, 1) :: Nil)
    }
  }

  test("test case key when") {
    withTempView("t") {
      (1 to 5).map(i => (i, i.toString)).toDF("k", "v").createOrReplaceTempView("t")
      checkAnswer(
        sql("SELECT CASE k WHEN 2 THEN 22 WHEN 4 THEN 44 ELSE 0 END, v FROM t"),
        Row(0, "1") :: Row(22, "2") :: Row(0, "3") :: Row(44, "4") :: Row(0, "5") :: Nil)
    }
  }

  test("SPARK-7269 Check analysis failed in case in-sensitive") {
    withTempView("df_analysis") {
      Seq(1, 2, 3).map { i =>
        (i.toString, i.toString)
      }.toDF("key", "value").createOrReplaceTempView("df_analysis")
      sql("SELECT kEy from df_analysis group by key").collect()
      sql("SELECT kEy+3 from df_analysis group by key+3").collect()
      sql("SELECT kEy+3, a.kEy, A.kEy from df_analysis A group by key").collect()
      sql("SELECT cast(kEy+1 as Int) from df_analysis A group by cast(key+1 as int)").collect()
      sql("SELECT cast(kEy+1 as Int) from df_analysis A group by key+1").collect()
      sql("SELECT 2 from df_analysis A group by key+1").collect()
      intercept[AnalysisException] {
        sql("SELECT kEy+1 from df_analysis group by key+3")
      }
      intercept[AnalysisException] {
        sql("SELECT cast(key+2 as Int) from df_analysis A group by cast(key+1 as int)")
      }
    }
  }

  test("Cast STRING to BIGINT") {
    checkAnswer(sql("SELECT CAST('775983671874188101' as BIGINT)"), Row(775983671874188101L))
  }

  test("dynamic partition value test") {
    try {
      sql("set hive.exec.dynamic.partition.mode=nonstrict")
      // date
      sql("drop table if exists dynparttest1")
      sql("create table dynparttest1 (value int) partitioned by (pdate date)")
      sql(
        """
          |insert into table dynparttest1 partition(pdate)
          | select count(*), cast('2015-05-21' as date) as pdate from src
        """.stripMargin)
      checkAnswer(
        sql("select * from dynparttest1"),
        Seq(Row(500, java.sql.Date.valueOf("2015-05-21"))))

      // decimal
      sql("drop table if exists dynparttest2")
      sql("create table dynparttest2 (value int) partitioned by (pdec decimal(5, 1))")
      sql(
        """
          |insert into table dynparttest2 partition(pdec)
          | select count(*), cast('100.12' as decimal(5, 1)) as pdec from src
        """.stripMargin)
      checkAnswer(
        sql("select * from dynparttest2"),
        Seq(Row(500, new java.math.BigDecimal("100.1"))))
    } finally {
      sql("drop table if exists dynparttest1")
      sql("drop table if exists dynparttest2")
      sql("set hive.exec.dynamic.partition.mode=strict")
    }
  }

  test("Call add jar in a different thread (SPARK-8306)") {
    @volatile var error: Option[Throwable] = None
    val thread = new Thread {
      override def run(): Unit = {
        // To make sure this test works, this jar should not be loaded in another place.
        sql(
          s"ADD JAR ${HiveTestJars.getHiveContribJar().getCanonicalPath}")
        try {
          sql(
            """
              |CREATE TEMPORARY FUNCTION example_max
              |AS 'org.apache.hadoop.hive.contrib.udaf.example.UDAFExampleMax'
            """.stripMargin)
        } catch {
          case throwable: Throwable =>
            error = Some(throwable)
        }
      }
    }
    thread.start()
    thread.join()
    error match {
      case Some(throwable) =>
        fail("CREATE TEMPORARY FUNCTION should not fail.", throwable)
      case None => // OK
    }
  }

  test("SPARK-6785: HiveQuerySuite - Date comparison test 2") {
    checkAnswer(
      sql("SELECT CAST(timestamp_seconds(0) AS date) > timestamp_seconds(0) FROM src LIMIT 1"),
      Row(false))
  }

  test("SPARK-6785: HiveQuerySuite - Date cast") {
    // new Date(0) == 1970-01-01 00:00:00.0 GMT == 1969-12-31 16:00:00.0 PST
    checkAnswer(
      sql(
        """
          | SELECT
          | CAST(timestamp_seconds(0) AS date),
          | CAST(CAST(timestamp_seconds(0) AS date) AS string),
          | timestamp_seconds(0),
          | CAST(timestamp_seconds(0) AS string),
          | CAST(CAST(CAST('1970-01-01 23:00:00' AS timestamp) AS date) AS timestamp)
          | FROM src LIMIT 1
        """.stripMargin),
      Row(
        Date.valueOf("1969-12-31"),
        String.valueOf("1969-12-31"),
        Timestamp.valueOf("1969-12-31 16:00:00"),
        String.valueOf("1969-12-31 16:00:00"),
        Timestamp.valueOf("1970-01-01 00:00:00")))

  }

  test("SPARK-8588 HiveTypeCoercion.inConversion fires too early") {
    val df =
      createDataFrame(Seq((1, "2014-01-01"), (2, "2015-01-01"), (3, "2016-01-01")))
    df.toDF("id", "datef").createOrReplaceTempView("test_SPARK8588")
    checkAnswer(
      sql(
        """
          |select id, concat(year(datef))
          |from test_SPARK8588 where concat(year(datef), ' year') in ('2015 year', '2014 year')
        """.stripMargin),
      Row(1, "2014") :: Row(2, "2015") :: Nil
    )
    dropTempTable("test_SPARK8588")
  }

  test("SPARK-9371: fix the support for special chars in column names for hive context") {
    withTempView("t") {
      val ds = Seq("""{"a": {"c.b": 1}, "b.$q": [{"a@!.q": 1}], "q.w": {"w.i&": [1]}}""").toDS()
      read.json(ds).createOrReplaceTempView("t")

      checkAnswer(sql("SELECT a.`c.b`, `b.$q`[0].`a@!.q`, `q.w`.`w.i&`[0] FROM t"), Row(1, 1, 1))
    }
  }

  test("specifying database name for a temporary view is not allowed") {
    withTempPath { dir =>
      withTempView("db.t") {
        val path = dir.toURI.toString
        val df = sparkContext.parallelize(1 to 10).map(i => (i, i.toString)).toDF("num", "str")
        df
          .write
          .format("parquet")
          .save(path)

        // We don't support creating a temporary table while specifying a database
        intercept[AnalysisException] {
          spark.sql(
            s"""
              |CREATE TEMPORARY VIEW db.t
              |USING parquet
              |OPTIONS (
              |  path '$path'
              |)
             """.stripMargin)
        }

        // If you use backticks to quote the name then it's OK.
        spark.sql(
          s"""
            |CREATE TEMPORARY VIEW `db.t`
            |USING parquet
            |OPTIONS (
            |  path '$path'
            |)
           """.stripMargin)
        checkAnswer(spark.table("`db.t`"), df)
      }
    }
  }

  test("SPARK-10593 same column names in lateral view") {
    val df = spark.sql(
    """
      |select
      |insideLayer2.json as a2
      |from (select '{"layer1": {"layer2": "text inside layer 2"}}' json) test
      |lateral view json_tuple(json, 'layer1') insideLayer1 as json
      |lateral view json_tuple(insideLayer1.json, 'layer2') insideLayer2 as json
    """.stripMargin
    )

    checkAnswer(df, Row("text inside layer 2") :: Nil)
  }

  ignore("SPARK-10310: " +
    "script transformation using default input/output SerDe and record reader/writer") {
    withTempView("test") {
      spark
        .range(5)
        .selectExpr("id AS a", "id AS b")
        .createOrReplaceTempView("test")

      val scriptFilePath = getTestResourcePath("data")
      checkAnswer(
        sql(
          s"""FROM(
            |  FROM test SELECT TRANSFORM(a, b)
            |  USING 'python $scriptFilePath/scripts/test_transform.py "\t"'
            |  AS (c STRING, d STRING)
            |) t
            |SELECT c
          """.stripMargin),
        (0 until 5).map(i => Row(i + "#")))
    }
  }

  ignore("SPARK-10310: script transformation using LazySimpleSerDe") {
    withTempView("test") {
      spark
        .range(5)
        .selectExpr("id AS a", "id AS b")
        .createOrReplaceTempView("test")

      val scriptFilePath = getTestResourcePath("data")
      val df = sql(
        s"""FROM test
          |SELECT TRANSFORM(a, b)
          |ROW FORMAT SERDE 'org.apache.hadoop.hive.serde2.lazy.LazySimpleSerDe'
          |WITH SERDEPROPERTIES('field.delim' = '|')
          |USING 'python $scriptFilePath/scripts/test_transform.py "|"'
          |AS (c STRING, d STRING)
          |ROW FORMAT SERDE 'org.apache.hadoop.hive.serde2.lazy.LazySimpleSerDe'
          |WITH SERDEPROPERTIES('field.delim' = '|')
        """.stripMargin)

      checkAnswer(df, (0 until 5).map(i => Row(i + "#", i + "#")))
    }
  }

  test("SPARK-10741: Sort on Aggregate using parquet") {
    withTable("test10741") {
      withTempView("src") {
        Seq("a" -> 5, "a" -> 9, "b" -> 6).toDF("c1", "c2").createOrReplaceTempView("src")
        sql("CREATE TABLE test10741 STORED AS PARQUET AS SELECT * FROM src")
      }

      checkAnswer(sql(
        """
          |SELECT c1, AVG(c2) AS c_avg
          |FROM test10741
          |GROUP BY c1
          |HAVING (AVG(c2) > 5) ORDER BY c1
        """.stripMargin), Row("a", 7.0) :: Row("b", 6.0) :: Nil)

      checkAnswer(sql(
        """
          |SELECT c1, AVG(c2) AS c_avg
          |FROM test10741
          |GROUP BY c1
          |ORDER BY AVG(c2)
        """.stripMargin), Row("b", 6.0) :: Row("a", 7.0) :: Nil)
    }
  }

  test("run sql directly on files - parquet") {
    val df = spark.range(100).toDF()
    withTempPath(f => {
      df.write.parquet(f.getCanonicalPath)
      // data source type is case insensitive
      checkAnswer(sql(s"select id from Parquet.`${f.getCanonicalPath}`"),
        df)
      checkAnswer(sql(s"select id from `org.apache.spark.sql.parquet`.`${f.getCanonicalPath}`"),
        df)
      checkAnswer(sql(s"select a.id from parquet.`${f.getCanonicalPath}` as a"),
        df)
    })
  }

  test("run sql directly on files - orc") {
    val df = spark.range(100).toDF()
    withTempPath(f => {
      df.write.orc(f.getCanonicalPath)
      // data source type is case insensitive
      checkAnswer(sql(s"select id from ORC.`${f.getCanonicalPath}`"),
        df)
      checkAnswer(sql(s"select id from `org.apache.spark.sql.hive.orc`.`${f.getCanonicalPath}`"),
        df)
      checkAnswer(sql(s"select a.id from orc.`${f.getCanonicalPath}` as a"),
        df)
    })
  }

  test("run sql directly on files - csv") {
    val df = spark.range(100).toDF()
    withTempPath(f => {
      df.write.csv(f.getCanonicalPath)
      // data source type is case insensitive
      checkAnswer(sql(s"select cast(_c0 as int) id from CSV.`${f.getCanonicalPath}`"),
        df)
      checkAnswer(
        sql(s"select cast(_c0 as int) id from `com.databricks.spark.csv`.`${f.getCanonicalPath}`"),
        df)
      checkAnswer(sql(s"select cast(a._c0 as int) id from csv.`${f.getCanonicalPath}` as a"),
        df)
    })
  }

  test("run sql directly on files - json") {
    val df = spark.range(100).toDF()
    withTempPath(f => {
      df.write.json(f.getCanonicalPath)
      // data source type is case insensitive
      checkAnswer(sql(s"select id from jsoN.`${f.getCanonicalPath}`"),
        df)
      checkAnswer(sql(s"select id from `org.apache.spark.sql.json`.`${f.getCanonicalPath}`"),
        df)
      checkAnswer(sql(s"select a.id from json.`${f.getCanonicalPath}` as a"),
        df)
    })
  }

  test("run sql directly on files - hive") {
    withTempPath(f => {
      spark.range(100).toDF.write.parquet(f.getCanonicalPath)

      var e = intercept[AnalysisException] {
        sql(s"select id from hive.`${f.getCanonicalPath}`")
      }
      assert(e.message.contains("Unsupported data source type for direct query on files: hive"))

      // data source type is case insensitive
      e = intercept[AnalysisException] {
        sql(s"select id from HIVE.`${f.getCanonicalPath}`")
      }
      assert(e.message.contains("Unsupported data source type for direct query on files: HIVE"))
    })
  }

  test("SPARK-8976 Wrong Result for Rollup #1") {
    Seq("grouping_id()", "grouping__id").foreach { gid =>
      checkAnswer(sql(
        s"SELECT count(*) AS cnt, key % 5, $gid FROM src GROUP BY key%5 WITH ROLLUP"),
        Seq(
          (113, 3, 0),
          (91, 0, 0),
          (500, null, 1),
          (84, 1, 0),
          (105, 2, 0),
          (107, 4, 0)
        ).map(i => Row(i._1, i._2, i._3)))
    }
  }

  test("SPARK-8976 Wrong Result for Rollup #2") {
    Seq("grouping_id()", "grouping__id").foreach { gid =>
      checkAnswer(sql(
        s"""
          |SELECT count(*) AS cnt, key % 5 AS k1, key-5 AS k2, $gid AS k3
          |FROM src GROUP BY key%5, key-5
          |WITH ROLLUP ORDER BY cnt, k1, k2, k3 LIMIT 10
        """.stripMargin),
        Seq(
          (1, 0, 5, 0),
          (1, 0, 15, 0),
          (1, 0, 25, 0),
          (1, 0, 60, 0),
          (1, 0, 75, 0),
          (1, 0, 80, 0),
          (1, 0, 100, 0),
          (1, 0, 140, 0),
          (1, 0, 145, 0),
          (1, 0, 150, 0)
        ).map(i => Row(i._1, i._2, i._3, i._4)))
    }
  }

  test("SPARK-8976 Wrong Result for Rollup #3") {
    Seq("grouping_id()", "grouping__id").foreach { gid =>
      checkAnswer(sql(
        s"""
          |SELECT count(*) AS cnt, key % 5 AS k1, key-5 AS k2, $gid AS k3
          |FROM (SELECT key, key%2, key - 5 FROM src) t GROUP BY key%5, key-5
          |WITH ROLLUP ORDER BY cnt, k1, k2, k3 LIMIT 10
        """.stripMargin),
        Seq(
          (1, 0, 5, 0),
          (1, 0, 15, 0),
          (1, 0, 25, 0),
          (1, 0, 60, 0),
          (1, 0, 75, 0),
          (1, 0, 80, 0),
          (1, 0, 100, 0),
          (1, 0, 140, 0),
          (1, 0, 145, 0),
          (1, 0, 150, 0)
        ).map(i => Row(i._1, i._2, i._3, i._4)))
    }
  }

  test("SPARK-8976 Wrong Result for CUBE #1") {
    Seq("grouping_id()", "grouping__id").foreach { gid =>
      checkAnswer(sql(
        s"SELECT count(*) AS cnt, key % 5, $gid FROM src GROUP BY key%5 WITH CUBE"),
        Seq(
          (113, 3, 0),
          (91, 0, 0),
          (500, null, 1),
          (84, 1, 0),
          (105, 2, 0),
          (107, 4, 0)
        ).map(i => Row(i._1, i._2, i._3)))
    }
  }

  test("SPARK-8976 Wrong Result for CUBE #2") {
    Seq("grouping_id()", "grouping__id").foreach { gid =>
      checkAnswer(sql(
        s"""
          |SELECT count(*) AS cnt, key % 5 AS k1, key-5 AS k2, $gid AS k3
          |FROM (SELECT key, key%2, key - 5 FROM src) t GROUP BY key%5, key-5
          |WITH CUBE ORDER BY cnt, k1, k2, k3 LIMIT 10
        """.stripMargin),
        Seq(
          (1, null, -3, 2),
          (1, null, -1, 2),
          (1, null, 3, 2),
          (1, null, 4, 2),
          (1, null, 5, 2),
          (1, null, 6, 2),
          (1, null, 12, 2),
          (1, null, 14, 2),
          (1, null, 15, 2),
          (1, null, 22, 2)
        ).map(i => Row(i._1, i._2, i._3, i._4)))
    }
  }

  test("SPARK-8976 Wrong Result for GroupingSet") {
    Seq("grouping_id()", "grouping__id").foreach { gid =>
      checkAnswer(sql(
        s"""
          |SELECT count(*) AS cnt, key % 5 AS k1, key-5 AS k2, $gid AS k3
          |FROM (SELECT key, key%2, key - 5 FROM src) t GROUP BY key%5, key-5
          |GROUPING SETS (key%5, key-5) ORDER BY cnt, k1, k2, k3 LIMIT 10
        """.stripMargin),
        Seq(
          (1, null, -3, 2),
          (1, null, -1, 2),
          (1, null, 3, 2),
          (1, null, 4, 2),
          (1, null, 5, 2),
          (1, null, 6, 2),
          (1, null, 12, 2),
          (1, null, 14, 2),
          (1, null, 15, 2),
          (1, null, 22, 2)
        ).map(i => Row(i._1, i._2, i._3, i._4)))
    }
  }

  ignore("SPARK-10562: partition by column with mixed case name") {
    withTable("tbl10562") {
      val df = Seq(2012 -> "a").toDF("Year", "val")
      df.write.partitionBy("Year").saveAsTable("tbl10562")
      checkAnswer(sql("SELECT year FROM tbl10562"), Row(2012))
      checkAnswer(sql("SELECT Year FROM tbl10562"), Row(2012))
      checkAnswer(sql("SELECT yEAr FROM tbl10562"), Row(2012))
// TODO(ekl) this is causing test flakes [SPARK-18167], but we think the issue is derby specific
//      checkAnswer(sql("SELECT val FROM tbl10562 WHERE Year > 2015"), Nil)
      checkAnswer(sql("SELECT val FROM tbl10562 WHERE Year == 2012"), Row("a"))
    }
  }

  test("SPARK-11453: append data to partitioned table") {
    withTable("tbl11453") {
      Seq("1" -> "10", "2" -> "20").toDF("i", "j")
        .write.partitionBy("i").saveAsTable("tbl11453")

      Seq("3" -> "30").toDF("i", "j")
        .write.mode(SaveMode.Append).partitionBy("i").saveAsTable("tbl11453")
      checkAnswer(
        spark.read.table("tbl11453").select("i", "j").orderBy("i"),
        Row("1", "10") :: Row("2", "20") :: Row("3", "30") :: Nil)

      // make sure case sensitivity is correct.
      Seq("4" -> "40").toDF("i", "j")
        .write.mode(SaveMode.Append).partitionBy("I").saveAsTable("tbl11453")
      checkAnswer(
        spark.read.table("tbl11453").select("i", "j").orderBy("i"),
        Row("1", "10") :: Row("2", "20") :: Row("3", "30") :: Row("4", "40") :: Nil)
    }
  }

  test("SPARK-11590: use native json_tuple in lateral view") {
    checkAnswer(sql(
      """
        |SELECT a, b
        |FROM (SELECT '{"f1": "value1", "f2": 12}' json) test
        |LATERAL VIEW json_tuple(json, 'f1', 'f2') jt AS a, b
      """.stripMargin), Row("value1", "12"))

    // we should use `c0`, `c1`... as the name of fields if no alias is provided, to follow hive.
    checkAnswer(sql(
      """
        |SELECT c0, c1
        |FROM (SELECT '{"f1": "value1", "f2": 12}' json) test
        |LATERAL VIEW json_tuple(json, 'f1', 'f2') jt
      """.stripMargin), Row("value1", "12"))

    // we can also use `json_tuple` in project list.
    checkAnswer(sql(
      """
        |SELECT json_tuple(json, 'f1', 'f2')
        |FROM (SELECT '{"f1": "value1", "f2": 12}' json) test
      """.stripMargin), Row("value1", "12"))

    // we can also mix `json_tuple` with other project expressions.
    checkAnswer(sql(
      """
        |SELECT json_tuple(json, 'f1', 'f2'), 3.14, str
        |FROM (SELECT '{"f1": "value1", "f2": 12}' json, 'hello' as str) test
      """.stripMargin), Row("value1", "12", BigDecimal("3.14"), "hello"))
  }

  test("multi-insert with lateral view") {
    withTempView("source") {
      spark.range(10)
        .select(array($"id", $"id" + 1).as("arr"), $"id")
        .createOrReplaceTempView("source")
      withTable("dest1", "dest2") {
        sql("CREATE TABLE dest1 (i INT)")
        sql("CREATE TABLE dest2 (i INT)")
        sql(
          """
            |FROM source
            |INSERT OVERWRITE TABLE dest1
            |SELECT id
            |WHERE id > 3
            |INSERT OVERWRITE TABLE dest2
            |select col LATERAL VIEW EXPLODE(arr) exp AS col
            |WHERE col > 3
          """.stripMargin)

        checkAnswer(
          spark.table("dest1"),
          sql("SELECT id FROM source WHERE id > 3"))
        checkAnswer(
          spark.table("dest2"),
          sql("SELECT col FROM source LATERAL VIEW EXPLODE(arr) exp AS col WHERE col > 3"))
      }
    }
  }

  test("derived from Hive query file: drop_database_removes_partition_dirs.q") {
    // This test verifies that if a partition exists outside a table's current location when the
    // database is dropped the partition's location is dropped as well.
    sql("DROP database if exists test_database CASCADE")
    sql("CREATE DATABASE test_database")
    val previousCurrentDB = sessionState.catalog.getCurrentDatabase
    sql("USE test_database")
    sql("drop table if exists test_table")

    val tempDir = System.getProperty("test.tmp.dir")
    assert(tempDir != null, "TestHive should set test.tmp.dir.")

    sql(
      """
        |CREATE TABLE test_table (key int, value STRING)
        |PARTITIONED BY (part STRING)
        |STORED AS RCFILE
        |LOCATION 'file:${system:test.tmp.dir}/drop_database_removes_partition_dirs_table'
      """.stripMargin)
    sql(
      """
        |ALTER TABLE test_table ADD PARTITION (part = '1')
        |LOCATION 'file:${system:test.tmp.dir}/drop_database_removes_partition_dirs_table2/part=1'
      """.stripMargin)
    sql(
      """
        |INSERT OVERWRITE TABLE test_table PARTITION (part = '1')
        |SELECT * FROM default.src
      """.stripMargin)
     checkAnswer(
       sql("select part, key, value from test_table"),
       sql("select '1' as part, key, value from default.src")
     )
    val path = new Path(
      new Path(s"file:$tempDir"),
      "drop_database_removes_partition_dirs_table2")
    val fs = path.getFileSystem(sparkContext.hadoopConfiguration)
    // The partition dir is not empty.
    assert(fs.listStatus(new Path(path, "part=1")).nonEmpty)

    sql(s"USE $previousCurrentDB")
    sql("DROP DATABASE test_database CASCADE")

    // This table dir should not exist after we drop the entire database with the mode
    // of CASCADE. This probably indicates a Hive bug, which returns the wrong table
    // root location. So, the table's directory still there. We should change the condition
    // to fs.exists(path) after we handle fs operations.
    assert(
      fs.exists(path),
      "Thank you for making the changes of letting Spark SQL handle filesystem operations " +
        "for DDL commands. Originally, Hive metastore does not delete the table root directory " +
        "for this case. Now, please change this condition to !fs.exists(path).")
  }

  test("derived from Hive query file: drop_table_removes_partition_dirs.q") {
    // This test verifies that if a partition exists outside the table's current location when the
    // table is dropped the partition's location is dropped as well.
    sql("drop table if exists test_table")

    val tempDir = System.getProperty("test.tmp.dir")
    assert(tempDir != null, "TestHive should set test.tmp.dir.")

    sql(
      """
        |CREATE TABLE test_table (key int, value STRING)
        |PARTITIONED BY (part STRING)
        |STORED AS RCFILE
        |LOCATION 'file:${system:test.tmp.dir}/drop_table_removes_partition_dirs_table2'
      """.stripMargin)
    sql(
      """
        |ALTER TABLE test_table ADD PARTITION (part = '1')
        |LOCATION 'file:${system:test.tmp.dir}/drop_table_removes_partition_dirs_table2/part=1'
      """.stripMargin)
    sql(
      """
        |INSERT OVERWRITE TABLE test_table PARTITION (part = '1')
        |SELECT * FROM default.src
      """.stripMargin)
    checkAnswer(
      sql("select part, key, value from test_table"),
      sql("select '1' as part, key, value from src")
    )
    val path = new Path(new Path(s"file:$tempDir"), "drop_table_removes_partition_dirs_table2")
    val fs = path.getFileSystem(sparkContext.hadoopConfiguration)
    // The partition dir is not empty.
    assert(fs.listStatus(new Path(path, "part=1")).nonEmpty)

    sql("drop table test_table")
    assert(fs.exists(path), "This is an external table, so the data should not have been dropped")
  }

  test("select partitioned table") {
    val table = "table_with_partition"
    withTable(table) {
      sql(
        s"""
           |CREATE TABLE $table(c1 string)
           |PARTITIONED BY (p1 string,p2 string,p3 string,p4 string,p5 string)
         """.stripMargin)
      sql(
        s"""
           |INSERT OVERWRITE TABLE $table
           |PARTITION (p1='a',p2='b',p3='c',p4='d',p5='e')
           |SELECT 'blarr'
         """.stripMargin)

      // project list is the same order of partitioning columns in table definition
      checkAnswer(
        sql(s"SELECT p1, p2, p3, p4, p5, c1 FROM $table"),
        Row("a", "b", "c", "d", "e", "blarr") :: Nil)

      // project list does not have the same order of partitioning columns in table definition
      checkAnswer(
        sql(s"SELECT p2, p3, p4, p1, p5, c1 FROM $table"),
        Row("b", "c", "d", "a", "e", "blarr") :: Nil)

      // project list contains partial partition columns in table definition
      checkAnswer(
        sql(s"SELECT p2, p1, p5, c1 FROM $table"),
        Row("b", "a", "e", "blarr") :: Nil)
    }
  }

  test("SPARK-14981: DESC not supported for sorting columns") {
    withTable("t") {
      val cause = intercept[ParseException] {
        sql(
          """CREATE TABLE t USING PARQUET
            |OPTIONS (PATH '/path/to/file')
            |CLUSTERED BY (a) SORTED BY (b DESC) INTO 2 BUCKETS
            |AS SELECT 1 AS a, 2 AS b
          """.stripMargin
        )
      }

      assert(cause.getMessage.contains("Column ordering must be ASC, was 'DESC'"))
    }
  }

  test("insert into datasource table") {
    withTable("tbl") {
      sql("CREATE TABLE tbl(i INT, j STRING) USING parquet")
      Seq(1 -> "a").toDF("i", "j").write.mode("overwrite").insertInto("tbl")
      checkAnswer(sql("SELECT * FROM tbl"), Row(1, "a"))
    }
  }

  test("spark-15557 promote string test") {
    withTable("tbl") {
      sql("CREATE TABLE tbl(c1 string, c2 string)")
      sql("insert into tbl values ('3', '2.3')")
      checkAnswer(
        sql("select (cast (99 as decimal(19,6)) + cast('3' as decimal)) * cast('2.3' as decimal)"),
        Row(204.0)
      )
      checkAnswer(
        sql("select (cast(99 as decimal(19,6)) + '3') *'2.3' from tbl"),
        Row(234.6)
      )
      checkAnswer(
        sql("select (cast(99 as decimal(19,6)) + c1) * c2 from tbl"),
        Row(234.6)
      )
    }
  }

  test("SPARK-15752 optimize metadata only query for hive table") {
    withSQLConf(SQLConf.OPTIMIZER_METADATA_ONLY.key -> "true") {
      withTable("data_15752", "srcpart_15752", "srctext_15752") {
        val df = Seq((1, "2"), (3, "4")).toDF("key", "value")
        df.createOrReplaceTempView("data_15752")
        sql(
          """
            |CREATE TABLE srcpart_15752 (col1 INT, col2 STRING)
            |PARTITIONED BY (partcol1 INT, partcol2 STRING) STORED AS parquet
          """.stripMargin)
        for (partcol1 <- Seq(0, 1); partcol2 <- Seq("a", "b")) {
          sql(
            s"""
              |INSERT OVERWRITE TABLE srcpart_15752
              |PARTITION (partcol1='$partcol1', partcol2='$partcol2')
              |select key, value from data_15752
            """.stripMargin)
        }
        checkAnswer(
          sql("select partcol1 from srcpart_15752 group by partcol1"),
          Row(0) :: Row(1) :: Nil)
        checkAnswer(
          sql("select partcol1 from srcpart_15752 where partcol1 = 1 group by partcol1"),
          Row(1))
        checkAnswer(
          sql("select partcol1, count(distinct partcol2) from srcpart_15752 group by partcol1"),
          Row(0, 2) :: Row(1, 2) :: Nil)
        checkAnswer(
          sql("select partcol1, count(distinct partcol2) from srcpart_15752 where partcol1 = 1 " +
            "group by partcol1"),
          Row(1, 2) :: Nil)
        checkAnswer(sql("select distinct partcol1 from srcpart_15752"), Row(0) :: Row(1) :: Nil)
        checkAnswer(sql("select distinct partcol1 from srcpart_15752 where partcol1 = 1"), Row(1))
        checkAnswer(
          sql("select distinct col from (select partcol1 + 1 as col from srcpart_15752 " +
            "where partcol1 = 1) t"),
          Row(2))
        checkAnswer(sql("select distinct partcol1 from srcpart_15752 where partcol1 = 1"), Row(1))
        checkAnswer(sql("select max(partcol1) from srcpart_15752"), Row(1))
        checkAnswer(sql("select max(partcol1) from srcpart_15752 where partcol1 = 1"), Row(1))
        checkAnswer(sql("select max(partcol1) from (select partcol1 from srcpart_15752) t"), Row(1))
        checkAnswer(
          sql("select max(col) from (select partcol1 + 1 as col from srcpart_15752 " +
            "where partcol1 = 1) t"),
          Row(2))

        sql(
          """
            |CREATE TABLE srctext_15752 (col1 INT, col2 STRING)
            |PARTITIONED BY (partcol1 INT, partcol2 STRING) STORED AS textfile
          """.stripMargin)
        for (partcol1 <- Seq(0, 1); partcol2 <- Seq("a", "b")) {
          sql(
            s"""
              |INSERT OVERWRITE TABLE srctext_15752
              |PARTITION (partcol1='$partcol1', partcol2='$partcol2')
              |select key, value from data_15752
            """.stripMargin)
        }
        checkAnswer(
          sql("select partcol1 from srctext_15752 group by partcol1"),
          Row(0) :: Row(1) :: Nil)
        checkAnswer(
          sql("select partcol1 from srctext_15752 where partcol1 = 1 group by partcol1"),
          Row(1))
        checkAnswer(
          sql("select partcol1, count(distinct partcol2) from srctext_15752 group by partcol1"),
          Row(0, 2) :: Row(1, 2) :: Nil)
        checkAnswer(
          sql("select partcol1, count(distinct partcol2) from srctext_15752  where partcol1 = 1 " +
            "group by partcol1"),
          Row(1, 2) :: Nil)
        checkAnswer(sql("select distinct partcol1 from srctext_15752"), Row(0) :: Row(1) :: Nil)
        checkAnswer(sql("select distinct partcol1 from srctext_15752 where partcol1 = 1"), Row(1))
        checkAnswer(
          sql("select distinct col from (select partcol1 + 1 as col from srctext_15752 " +
            "where partcol1 = 1) t"),
          Row(2))
        checkAnswer(sql("select max(partcol1) from srctext_15752"), Row(1))
        checkAnswer(sql("select max(partcol1) from srctext_15752 where partcol1 = 1"), Row(1))
        checkAnswer(sql("select max(partcol1) from (select partcol1 from srctext_15752) t"), Row(1))
        checkAnswer(
          sql("select max(col) from (select partcol1 + 1 as col from srctext_15752 " +
            "where partcol1 = 1) t"),
          Row(2))
      }
    }
  }

  test("SPARK-17354: Partitioning by dates/timestamps works with Parquet vectorized reader") {
    withSQLConf(SQLConf.PARQUET_VECTORIZED_READER_ENABLED.key -> "true") {
      sql(
        """CREATE TABLE order(id INT)
          |PARTITIONED BY (pd DATE, pt TIMESTAMP)
          |STORED AS PARQUET
        """.stripMargin)

      sql("set hive.exec.dynamic.partition.mode=nonstrict")
      sql(
        """INSERT INTO TABLE order PARTITION(pd, pt)
          |SELECT 1 AS id, CAST('1990-02-24' AS DATE) AS pd, CAST('1990-02-24' AS TIMESTAMP) AS pt
        """.stripMargin)
      val actual = sql("SELECT * FROM order")
      val expected = sql(
        "SELECT 1 AS id, CAST('1990-02-24' AS DATE) AS pd, CAST('1990-02-24' AS TIMESTAMP) AS pt")
      checkAnswer(actual, expected)
      sql("DROP TABLE order")
    }
  }


  test("SPARK-17108: Fix BIGINT and INT comparison failure in spark sql") {
    withTable("t1", "t2", "t3") {
      sql("create table t1(a map<bigint, array<string>>)")
      sql("select * from t1 where a[1] is not null")

      sql("create table t2(a map<int, array<string>>)")
      sql("select * from t2 where a[1] is not null")

      sql("create table t3(a map<bigint, array<string>>)")
      sql("select * from t3 where a[1L] is not null")
    }
  }

  test("SPARK-17796 Support wildcard character in filename for LOAD DATA LOCAL INPATH") {
    withTempDir { dir =>
      val path = dir.toURI.toString.stripSuffix("/")
      val dirPath = dir.getAbsoluteFile
      for (i <- 1 to 3) {
        Files.write(s"$i", new File(dirPath, s"part-r-0000$i"), StandardCharsets.UTF_8)
      }
      for (i <- 5 to 7) {
        Files.write(s"$i", new File(dirPath, s"part-s-0000$i"), StandardCharsets.UTF_8)
      }

      withTable("load_t") {
        sql("CREATE TABLE load_t (a STRING) USING hive")
        sql(s"LOAD DATA LOCAL INPATH '$path/*part-r*' INTO TABLE load_t")
        checkAnswer(sql("SELECT * FROM load_t"), Seq(Row("1"), Row("2"), Row("3")))

        val m = intercept[AnalysisException] {
          sql("LOAD DATA LOCAL INPATH '/non-exist-folder/*part*' INTO TABLE load_t")
        }.getMessage
        assert(m.contains("LOAD DATA input path does not exist"))
      }
    }
  }

  test("SPARK-23425 Test LOAD DATA LOCAL INPATH with space in file name") {
    withTempDir { dir =>
      val path = dir.toURI.toString.stripSuffix("/")
      val dirPath = dir.getAbsoluteFile
      for (i <- 1 to 3) {
        Files.write(s"$i", new File(dirPath, s"part-r-0000 $i"), StandardCharsets.UTF_8)
      }
      withTable("load_t") {
        sql("CREATE TABLE load_t (a STRING) USING hive")
        sql(s"LOAD DATA LOCAL INPATH '$path/part-r-0000 1' INTO TABLE load_t")
        checkAnswer(sql("SELECT * FROM load_t"), Seq(Row("1")))
      }
    }
  }

  test("Support wildcard character in folderlevel for LOAD DATA LOCAL INPATH") {
    withTempDir { dir =>
      val path = dir.toURI.toString.stripSuffix("/")
      val dirPath = dir.getAbsoluteFile
      for (i <- 1 to 3) {
        Files.write(s"$i", new File(dirPath, s"part-r-0000$i"), StandardCharsets.UTF_8)
      }
      withTable("load_t_folder_wildcard") {
        sql("CREATE TABLE load_t (a STRING) USING hive")
        sql(s"LOAD DATA LOCAL INPATH '${
          path.substring(0, path.length - 1)
            .concat("*")
        }/' INTO TABLE load_t")
        checkAnswer(sql("SELECT * FROM load_t"), Seq(Row("1"), Row("2"), Row("3")))
        val m = intercept[AnalysisException] {
          sql(s"LOAD DATA LOCAL INPATH '${
            path.substring(0, path.length - 1).concat("_invalid_dir") concat ("*")
          }/' INTO TABLE load_t")
        }.getMessage
        assert(m.contains("LOAD DATA input path does not exist"))
      }
    }
  }

  test("SPARK-17796 Support wildcard '?'char in middle as part of local file path") {
    withTempDir { dir =>
      val path = dir.toURI.toString.stripSuffix("/")
      val dirPath = dir.getAbsoluteFile
      for (i <- 1 to 3) {
        Files.write(s"$i", new File(dirPath, s"part-r-0000$i"), StandardCharsets.UTF_8)
      }
      withTable("load_t1") {
        sql("CREATE TABLE load_t1 (a STRING) USING hive")
        sql(s"LOAD DATA LOCAL INPATH '$path/part-r-0000?' INTO TABLE load_t1")
        checkAnswer(sql("SELECT * FROM load_t1"), Seq(Row("1"), Row("2"), Row("3")))
      }
    }
  }

  test("SPARK-17796 Support wildcard '?'char in start as part of local file path") {
    withTempDir { dir =>
      val path = dir.toURI.toString.stripSuffix("/")
      val dirPath = dir.getAbsoluteFile
      for (i <- 1 to 3) {
        Files.write(s"$i", new File(dirPath, s"part-r-0000$i"), StandardCharsets.UTF_8)
      }
      withTable("load_t2") {
        sql("CREATE TABLE load_t2 (a STRING) USING hive")
        sql(s"LOAD DATA LOCAL INPATH '$path/?art-r-00001' INTO TABLE load_t2")
        checkAnswer(sql("SELECT * FROM load_t2"), Seq(Row("1")))
      }
    }
  }

  test("SPARK-28084 check for case insensitive property of partition column name in load command") {
    withTempDir { dir =>
      val path = dir.toURI.toString.stripSuffix("/")
      val dirPath = dir.getAbsoluteFile
      Files.append("1", new File(dirPath, "part-r-000011"), StandardCharsets.UTF_8)
      withTable("part_table") {
        withSQLConf(SQLConf.CASE_SENSITIVE.key -> "false") {
          sql(
            """
              |CREATE TABLE part_table (c STRING)
              |STORED AS textfile
              |PARTITIONED BY (d STRING)
            """.stripMargin)
          sql(s"LOAD DATA LOCAL INPATH '$path/part-r-000011' " +
            "INTO TABLE part_table PARTITION(D ='1')")
          checkAnswer(sql("SELECT * FROM part_table"), Seq(Row("1", "1")))
        }
      }
    }
  }

  test("SPARK-25738: defaultFs can have a port") {
    val defaultURI = new URI("hdfs://fizz.buzz.com:8020")
    val r = LoadDataCommand.makeQualified(defaultURI, new Path("/foo/bar"), new Path("/flim/flam"))
    assert(r === new Path("hdfs://fizz.buzz.com:8020/flim/flam"))
  }

  test("Insert overwrite with partition") {
    withTable("tableWithPartition") {
      sql(
        """
          |CREATE TABLE tableWithPartition (key int, value STRING)
          |PARTITIONED BY (part STRING)
        """.stripMargin)
      sql(
        """
          |INSERT OVERWRITE TABLE tableWithPartition PARTITION (part = '1')
          |SELECT * FROM default.src
        """.stripMargin)
       checkAnswer(
         sql("SELECT part, key, value FROM tableWithPartition"),
         sql("SELECT '1' AS part, key, value FROM default.src")
       )

      sql(
        """
          |INSERT OVERWRITE TABLE tableWithPartition PARTITION (part = '1')
          |SELECT * FROM VALUES (1, "one"), (2, "two"), (3, null) AS data(key, value)
        """.stripMargin)
      checkAnswer(
        sql("SELECT part, key, value FROM tableWithPartition"),
        sql(
          """
            |SELECT '1' AS part, key, value FROM VALUES
            |(1, "one"), (2, "two"), (3, null) AS data(key, value)
          """.stripMargin)
      )
    }
  }

  test("SPARK-19292: filter with partition columns should be case-insensitive on Hive tables") {
    withTable("tbl") {
      withSQLConf(SQLConf.CASE_SENSITIVE.key -> "false") {
        sql("CREATE TABLE tbl(i int, j int) USING hive PARTITIONED BY (j)")
        sql("INSERT INTO tbl PARTITION(j=10) SELECT 1")
        checkAnswer(spark.table("tbl"), Row(1, 10))

        checkAnswer(sql("SELECT i, j FROM tbl WHERE J=10"), Row(1, 10))
        checkAnswer(spark.table("tbl").filter($"J" === 10), Row(1, 10))
      }
    }
  }

  test("column resolution scenarios with hive table") {
    val currentDb = spark.catalog.currentDatabase
    withTempDatabase { db1 =>
      try {
        spark.catalog.setCurrentDatabase(db1)
        spark.sql("CREATE TABLE t1(i1 int) STORED AS parquet")
        spark.sql("INSERT INTO t1 VALUES(1)")
        checkAnswer(spark.sql(s"SELECT $db1.t1.i1 FROM t1"), Row(1))
        checkAnswer(spark.sql(s"SELECT $db1.t1.i1 FROM $db1.t1"), Row(1))
        checkAnswer(spark.sql(s"SELECT $db1.t1.* FROM $db1.t1"), Row(1))
      } finally {
        spark.catalog.setCurrentDatabase(currentDb)
      }
    }
  }

  test("SPARK-17409: Do Not Optimize Query in CTAS (Hive Serde Table) More Than Once") {
    withTable("bar") {
      withTempView("foo") {
        sql("select 0 as id").createOrReplaceTempView("foo")
        // If we optimize the query in CTAS more than once, the following saveAsTable will fail
        // with the error: `GROUP BY position 0 is not in select list (valid range is [1, 1])`
        sql("SELECT * FROM foo group by id").toDF().write.format("hive").saveAsTable("bar")
        checkAnswer(spark.table("bar"), Row(0) :: Nil)
        val tableMetadata = spark.sessionState.catalog.getTableMetadata(TableIdentifier("bar"))
        assert(tableMetadata.provider == Some("hive"), "the expected table is a Hive serde table")
      }
    }
  }

  test("Auto alias construction of get_json_object") {
    val df = Seq(("1", """{"f1": "value1", "f5": 5.23}""")).toDF("key", "jstring")
    val expectedMsg = "Cannot create a table having a column whose name contains commas " +
      "in Hive metastore. Table: `default`.`t`; Column: get_json_object(jstring, $.f1)"

    withTable("t") {
      val e = intercept[AnalysisException] {
        df.select($"key", functions.get_json_object($"jstring", "$.f1"))
          .write.format("hive").saveAsTable("t")
      }.getMessage
      assert(e.contains(expectedMsg))
    }

    withTempView("tempView") {
      withTable("t") {
        df.createTempView("tempView")
        val e = intercept[AnalysisException] {
          sql("CREATE TABLE t USING hive AS " +
            "SELECT key, get_json_object(jstring, '$.f1') FROM tempView")
        }.getMessage
        assert(e.contains(expectedMsg))
      }
    }
  }

  test("SPARK-19912 String literals should be escaped for Hive metastore partition pruning") {
    withTable("spark_19912") {
      Seq(
        (1, "p1", "q1"),
        (2, "'", "q2"),
        (3, "\"", "q3"),
        (4, "p1\" and q=\"q1", "q4")
      ).toDF("a", "p", "q").write.partitionBy("p", "q").saveAsTable("spark_19912")

      val table = spark.table("spark_19912")
      checkAnswer(table.filter($"p" === "'").select($"a"), Row(2))
      checkAnswer(table.filter($"p" === "\"").select($"a"), Row(3))
      checkAnswer(table.filter($"p" === "p1\" and q=\"q1").select($"a"), Row(4))
    }
  }

  test("SPARK-21721: Clear FileSystem deleterOnExit cache if path is successfully removed") {
    val table = "test21721"
    withTable(table) {
      val deleteOnExitField = classOf[FileSystem].getDeclaredField("deleteOnExit")
      deleteOnExitField.setAccessible(true)

      val fs = FileSystem.get(spark.sessionState.newHadoopConf())
      val setOfPath = deleteOnExitField.get(fs).asInstanceOf[Set[Path]]

      val testData = sparkContext.parallelize(1 to 10).map(i => TestData(i, i.toString)).toDF()
      sql(s"CREATE TABLE $table (key INT, value STRING)")
      val pathSizeToDeleteOnExit = setOfPath.size()

      (0 to 10).foreach(_ => testData.write.mode(SaveMode.Append).insertInto(table))

      assert(setOfPath.size() == pathSizeToDeleteOnExit)
    }
  }

  test("SPARK-21912 Parquet table should not create invalid column names") {
    Seq(" ", ",", ";", "{", "}", "(", ")", "\n", "\t", "=").foreach { name =>
      val source = "PARQUET"
      withTable("t21912") {
        val m = intercept[AnalysisException] {
          sql(s"CREATE TABLE t21912(`col$name` INT) USING $source")
        }.getMessage
        assert(m.contains(s"contains invalid character(s)"))

        val m1 = intercept[AnalysisException] {
          sql(s"CREATE TABLE t21912 STORED AS $source AS SELECT 1 `col$name`")
        }.getMessage
        assert(m1.contains(s"contains invalid character(s)"))

        val m2 = intercept[AnalysisException] {
          sql(s"CREATE TABLE t21912 USING $source AS SELECT 1 `col$name`")
        }.getMessage
        assert(m2.contains(s"contains invalid character(s)"))

        withSQLConf(HiveUtils.CONVERT_METASTORE_PARQUET.key -> "false") {
          val m3 = intercept[AnalysisException] {
            sql(s"CREATE TABLE t21912(`col$name` INT) USING hive OPTIONS (fileFormat '$source')")
          }.getMessage
          assert(m3.contains(s"contains invalid character(s)"))
        }

        sql(s"CREATE TABLE t21912(`col` INT) USING $source")
        val m4 = intercept[AnalysisException] {
          sql(s"ALTER TABLE t21912 ADD COLUMNS(`col$name` INT)")
        }.getMessage
        assert(m4.contains(s"contains invalid character(s)"))
      }
    }
  }

  test("SPARK-32889: ORC table column name supports special characters") {
    // " " "," is not allowed.
    Seq("$", ";", "{", "}", "(", ")", "\n", "\t", "=").foreach { name =>
      val source = "ORC"
      Seq(s"CREATE TABLE t32889(`$name` INT) USING $source",
          s"CREATE TABLE t32889 STORED AS $source AS SELECT 1 `$name`",
          s"CREATE TABLE t32889 USING $source AS SELECT 1 `$name`",
          s"CREATE TABLE t32889(`$name` INT) USING hive OPTIONS (fileFormat '$source')")
      .foreach { command =>
        withTable("t32889") {
          sql(command)
          assertResult(name)(
            sessionState.catalog.getTableMetadata(TableIdentifier("t32889")).schema.fields(0).name)
        }
      }

      withTable("t32889") {
        sql(s"CREATE TABLE t32889(`col` INT) USING $source")
        sql(s"ALTER TABLE t32889 ADD COLUMNS(`$name` INT)")
        assertResult(name)(
          sessionState.catalog.getTableMetadata(TableIdentifier("t32889")).schema.fields(1).name)
      }
    }
  }

  Seq("orc", "parquet").foreach { format =>
    test(s"SPARK-18355 Read data from a hive table with a new column - $format") {
      val client =
        spark.sharedState.externalCatalog.unwrapped.asInstanceOf[HiveExternalCatalog].client

      Seq("true", "false").foreach { value =>
        withSQLConf(
          HiveUtils.CONVERT_METASTORE_ORC.key -> value,
          HiveUtils.CONVERT_METASTORE_PARQUET.key -> value) {
          withTempDatabase { db =>
            client.runSqlHive(
              s"""
                 |CREATE TABLE $db.t(
                 |  click_id string,
                 |  search_id string,
                 |  uid bigint)
                 |PARTITIONED BY (
                 |  ts string,
                 |  hour string)
                 |STORED AS $format
              """.stripMargin)

            client.runSqlHive(
              s"""
                 |INSERT INTO TABLE $db.t
                 |PARTITION (ts = '98765', hour = '01')
                 |VALUES (12, 2, 12345)
              """.stripMargin
            )

            checkAnswer(
              sql(s"SELECT click_id, search_id, uid, ts, hour FROM $db.t"),
              Row("12", "2", 12345, "98765", "01"))

            client.runSqlHive(s"ALTER TABLE $db.t ADD COLUMNS (dummy string)")

            checkAnswer(
              sql(s"SELECT click_id, search_id FROM $db.t"),
              Row("12", "2"))

            checkAnswer(
              sql(s"SELECT search_id, click_id FROM $db.t"),
              Row("2", "12"))

            checkAnswer(
              sql(s"SELECT search_id FROM $db.t"),
              Row("2"))

            checkAnswer(
              sql(s"SELECT dummy, click_id FROM $db.t"),
              Row(null, "12"))

            checkAnswer(
              sql(s"SELECT click_id, search_id, uid, dummy, ts, hour FROM $db.t"),
              Row("12", "2", 12345, null, "98765", "01"))
          }
        }
      }
    }
  }

  test("SPARK-24085 scalar subquery in partitioning expression") {
    Seq("orc", "parquet").foreach { format =>
      Seq(true, false).foreach { isConverted =>
        withSQLConf(
          HiveUtils.CONVERT_METASTORE_ORC.key -> s"$isConverted",
          HiveUtils.CONVERT_METASTORE_PARQUET.key -> s"$isConverted",
          "hive.exec.dynamic.partition.mode" -> "nonstrict") {
          withTable(format) {
            withTempPath { tempDir =>
              sql(
                s"""
                  |CREATE TABLE ${format} (id_value string)
                  |PARTITIONED BY (id_type string)
                  |LOCATION '${tempDir.toURI}'
                  |STORED AS ${format}
                """.stripMargin)
              sql(s"insert into $format values ('1','a')")
              sql(s"insert into $format values ('2','a')")
              sql(s"insert into $format values ('3','b')")
              sql(s"insert into $format values ('4','b')")
              checkAnswer(
                sql(s"SELECT * FROM $format WHERE id_type = (SELECT 'b')"),
                Row("3", "b") :: Row("4", "b") :: Nil)
            }
          }
        }
      }
    }
  }

  test("SPARK-25271: Hive ctas commands should use data source if it is convertible") {
    withTempView("p") {
      Seq(1, 2, 3).toDF("id").createOrReplaceTempView("p")

      Seq("orc", "parquet").foreach { format =>
        Seq(true, false).foreach { isConverted =>
          withSQLConf(
            HiveUtils.CONVERT_METASTORE_ORC.key -> s"$isConverted",
            HiveUtils.CONVERT_METASTORE_PARQUET.key -> s"$isConverted") {
            Seq(true, false).foreach { isConvertedCtas =>
              withSQLConf(HiveUtils.CONVERT_METASTORE_CTAS.key -> s"$isConvertedCtas") {

                val targetTable = "targetTable"
                withTable(targetTable) {
                  val df = sql(s"CREATE TABLE $targetTable STORED AS $format AS SELECT id FROM p")
                  checkAnswer(sql(s"SELECT id FROM $targetTable"),
                    Row(1) :: Row(2) :: Row(3) :: Nil)

                  val ctasDSCommand = df.queryExecution.analyzed.collect {
                    case _: OptimizedCreateHiveTableAsSelectCommand => true
                  }.headOption
                  val ctasCommand = df.queryExecution.analyzed.collect {
                    case _: CreateHiveTableAsSelectCommand => true
                  }.headOption

                  if (isConverted && isConvertedCtas) {
                    assert(ctasDSCommand.nonEmpty)
                    assert(ctasCommand.isEmpty)
                  } else {
                    assert(ctasDSCommand.isEmpty)
                    assert(ctasCommand.nonEmpty)
                  }
                }
              }
            }
          }
        }
      }
    }
  }

  test("SPARK-26181 hasMinMaxStats method of ColumnStatsMap is not correct") {
    withSQLConf(SQLConf.CBO_ENABLED.key -> "true") {
      withTable("all_null") {
        sql("create table all_null (attr1 int, attr2 int)")
        sql("insert into all_null values (null, null)")
        sql("analyze table all_null compute statistics for columns attr1, attr2")
        // check if the stats can be calculated without Cast exception.
        sql("select * from all_null where attr1 < 1").queryExecution.stringWithStats
        sql("select * from all_null where attr1 < attr2").queryExecution.stringWithStats
      }
    }
  }

  test("SPARK-26709: OptimizeMetadataOnlyQuery does not handle empty records correctly") {
    Seq(true, false).foreach { enableOptimizeMetadataOnlyQuery =>
      // This test case is only for file source V1. As the rule OptimizeMetadataOnlyQuery is
      // disabled by default, we can skip testing file source v2 in current stage.
      withSQLConf(SQLConf.OPTIMIZER_METADATA_ONLY.key -> enableOptimizeMetadataOnlyQuery.toString,
        SQLConf.USE_V1_SOURCE_LIST.key -> "parquet") {
        withTable("t") {
          sql("CREATE TABLE t (col1 INT, p1 INT) USING PARQUET PARTITIONED BY (p1)")
          sql("INSERT INTO TABLE t PARTITION (p1 = 5) SELECT ID FROM range(1, 1)")
          if (enableOptimizeMetadataOnlyQuery) {
            // The result is wrong if we enable the configuration.
            checkAnswer(sql("SELECT MAX(p1) FROM t"), Row(5))
          } else {
            checkAnswer(sql("SELECT MAX(p1) FROM t"), Row(null))
          }
          checkAnswer(sql("SELECT MAX(col1) FROM t"), Row(null))
        }
      }
    }
  }

  test("SPARK-25158: " +
    "Executor accidentally exit because ScriptTransformationWriterThread throw Exception") {
    withTempView("test") {
      val defaultUncaughtExceptionHandler = Thread.getDefaultUncaughtExceptionHandler
      try {
        val uncaughtExceptionHandler = new TestUncaughtExceptionHandler
        Thread.setDefaultUncaughtExceptionHandler(uncaughtExceptionHandler)

        // Use a bad udf to generate failed inputs.
        val badUDF = org.apache.spark.sql.functions.udf((x: Int) => {
          if (x < 1) x
          else throw new RuntimeException("Failed to produce data.")
        })
        spark
          .range(5)
          .select(badUDF($"id").as("a"))
          .createOrReplaceTempView("test")
        val scriptFilePath = getTestResourcePath("data")
        val e = intercept[SparkException] {
          sql(
            s"""FROM test SELECT TRANSFORM(a)
               |USING 'python $scriptFilePath/scripts/test_transform.py "\t"'
             """.stripMargin).collect()
        }
        assert(e.getMessage.contains("Failed to produce data."))
        assert(uncaughtExceptionHandler.exception.isEmpty)
      } finally {
        Thread.setDefaultUncaughtExceptionHandler(defaultUncaughtExceptionHandler)
      }
    }
  }

  test("SPARK-29295: insert overwrite external partition should not have old data") {
    Seq("true", "false").foreach { convertParquet =>
      withTable("test") {
        withTempDir { f =>
          sql("CREATE EXTERNAL TABLE test(id int) PARTITIONED BY (name string) STORED AS " +
            s"PARQUET LOCATION '${f.getAbsolutePath}'")

          withSQLConf(HiveUtils.CONVERT_METASTORE_PARQUET.key -> convertParquet) {
            sql("INSERT OVERWRITE TABLE test PARTITION(name='n1') SELECT 1")
            sql("ALTER TABLE test DROP PARTITION(name='n1')")
            sql("INSERT OVERWRITE TABLE test PARTITION(name='n1') SELECT 2")
            checkAnswer(sql("SELECT id FROM test WHERE name = 'n1' ORDER BY id"),
              Array(Row(2)))
          }
        }
      }
    }
  }

  test("SPARK-29295: dynamic insert overwrite external partition should not have old data") {
    Seq("true", "false").foreach { convertParquet =>
      withTable("test") {
        withTempDir { f =>
          sql("CREATE EXTERNAL TABLE test(id int) PARTITIONED BY (p1 string, p2 string) " +
            s"STORED AS PARQUET LOCATION '${f.getAbsolutePath}'")

          withSQLConf(HiveUtils.CONVERT_METASTORE_PARQUET.key -> convertParquet,
            "hive.exec.dynamic.partition.mode" -> "nonstrict") {
            sql(
              """
                |INSERT OVERWRITE TABLE test PARTITION(p1='n1', p2)
                |SELECT * FROM VALUES (1, 'n2'), (2, 'n3') AS t(id, p2)
              """.stripMargin)
            checkAnswer(sql("SELECT id FROM test WHERE p1 = 'n1' and p2 = 'n2' ORDER BY id"),
              Array(Row(1)))
            checkAnswer(sql("SELECT id FROM test WHERE p1 = 'n1' and p2 = 'n3' ORDER BY id"),
              Array(Row(2)))

            sql("INSERT OVERWRITE TABLE test PARTITION(p1='n1', p2) SELECT 4, 'n4'")
            checkAnswer(sql("SELECT id FROM test WHERE p1 = 'n1' and p2 = 'n4' ORDER BY id"),
              Array(Row(4)))

            sql("ALTER TABLE test DROP PARTITION(p1='n1',p2='n2')")
            sql("ALTER TABLE test DROP PARTITION(p1='n1',p2='n3')")

            sql(
              """
                |INSERT OVERWRITE TABLE test PARTITION(p1='n1', p2)
                |SELECT * FROM VALUES (5, 'n2'), (6, 'n3') AS t(id, p2)
              """.stripMargin)
            checkAnswer(sql("SELECT id FROM test WHERE p1 = 'n1' and p2 = 'n2' ORDER BY id"),
              Array(Row(5)))
            checkAnswer(sql("SELECT id FROM test WHERE p1 = 'n1' and p2 = 'n3' ORDER BY id"),
              Array(Row(6)))
            // Partition not overwritten should not be deleted.
            checkAnswer(sql("SELECT id FROM test WHERE p1 = 'n1' and p2 = 'n4' ORDER BY id"),
              Array(Row(4)))
          }
        }
      }

      withTable("test") {
        withTempDir { f =>
          sql("CREATE EXTERNAL TABLE test(id int) PARTITIONED BY (p1 string, p2 string) " +
            s"STORED AS PARQUET LOCATION '${f.getAbsolutePath}'")

          withSQLConf(HiveUtils.CONVERT_METASTORE_PARQUET.key -> convertParquet,
            "hive.exec.dynamic.partition.mode" -> "nonstrict") {
            // We should unescape partition value.
            sql("INSERT OVERWRITE TABLE test PARTITION(p1='n1', p2) SELECT 1, '/'")
            sql("ALTER TABLE test DROP PARTITION(p1='n1',p2='/')")
            sql("INSERT OVERWRITE TABLE test PARTITION(p1='n1', p2) SELECT 2, '/'")
            checkAnswer(sql("SELECT id FROM test WHERE p1 = 'n1' and p2 = '/' ORDER BY id"),
              Array(Row(2)))
          }
        }
      }
    }
  }

  test("partition pruning should handle date correctly") {
    withSQLConf(SQLConf.OPTIMIZER_INSET_CONVERSION_THRESHOLD.key -> "2") {
      withTable("t") {
        sql("CREATE TABLE t (i INT) PARTITIONED BY (j DATE)")
        sql("INSERT INTO t PARTITION(j='1990-11-11') SELECT 1")
        checkAnswer(sql("SELECT i, CAST(j AS STRING) FROM t"), Row(1, "1990-11-11"))
        checkAnswer(
          sql(
            """
              |SELECT i, CAST(j AS STRING)
              |FROM t
              |WHERE j IN (DATE'1990-11-10', DATE'1990-11-11', DATE'1990-11-12')
              |""".stripMargin),
          Row(1, "1990-11-11"))
      }
    }
  }

  test("SPARK-31522: hive metastore related configurations should be static") {
    Seq("spark.sql.hive.metastore.version",
      "spark.sql.hive.metastore.jars",
      "spark.sql.hive.metastore.sharedPrefixes",
      "spark.sql.hive.metastore.barrierPrefixes").foreach { key =>
      val e = intercept[AnalysisException](sql(s"set $key=abc"))
      assert(e.getMessage.contains("Cannot modify the value of a static config"))
    }
  }

  test("SPARK-29295: dynamic partition map parsed from partition path should be case insensitive") {
    withTable("t") {
      withSQLConf("hive.exec.dynamic.partition" -> "true",
        "hive.exec.dynamic.partition.mode" -> "nonstrict") {
        withTempDir { loc =>
          sql(s"CREATE TABLE t(c1 INT) PARTITIONED BY(P1 STRING) LOCATION '${loc.getAbsolutePath}'")
          sql("INSERT OVERWRITE TABLE t PARTITION(P1) VALUES(1, 'caseSensitive')")
          checkAnswer(sql("select * from t"), Row(1, "caseSensitive"))
        }
      }
    }
  }

<<<<<<< HEAD
  test("SPARK-33630: Support SHOW command as table valued function") {
    withDatabase("d1") {
      withTable("t1", "t2") {
        sql("CREATE DATABASE d1")
        sql("CREATE TABLE t1(a INT) USING PARQUET")
        sql("CREATE TABLE d1.t1(a INT) USING PARQUET")
        sql("CREATE TABLE d1.t2(a INT) USING PARQUET")

        checkAnswer(sql("SELECT * from show_tables()"),
          Row("default", "t1", false) :: Nil)
        checkAnswer(sql("SELECT * from show_tables('default')"),
          Row("default", "t1", false) :: Nil)
        checkAnswer(sql("SELECT * from show_tables('d1')"),
          Row("d1", "t1", false) :: Row("d1", "t2", false) :: Nil)
        checkAnswer(sql("SELECT * from show_tables('d1', 't1*')"),
          Row("default", "t1", false) :: Nil)
=======
  test("SPARK-32668: HiveGenericUDTF initialize UDTF should use StructObjectInspector method") {
    withUserDefinedFunction("udtf_stack1" -> true, "udtf_stack2" -> true) {
      sql(
        s"""
           |CREATE TEMPORARY FUNCTION udtf_stack1
           |AS 'org.apache.spark.sql.hive.execution.UDTFStack'
           |USING JAR '${hiveContext.getHiveFile("SPARK-21101-1.0.jar").toURI}'
        """.stripMargin)
      sql(
        s"""
           |CREATE TEMPORARY FUNCTION udtf_stack2
           |AS 'org.apache.spark.sql.hive.execution.UDTFStack2'
           |USING JAR '${hiveContext.getHiveFile("SPARK-21101-1.0.jar").toURI}'
        """.stripMargin)

      Seq("udtf_stack1", "udtf_stack2").foreach { udf =>
        checkAnswer(
          sql(s"SELECT $udf(2, 'A', 10, date '2015-01-01', 'B', 20, date '2016-01-01')"),
          Seq(Row("A", 10, Date.valueOf("2015-01-01")),
            Row("B", 20, Date.valueOf("2016-01-01"))))
>>>>>>> 055124a0
      }
    }
  }
}

@SlowHiveTest
class SQLQuerySuite extends SQLQuerySuiteBase with DisableAdaptiveExecutionSuite
@SlowHiveTest
class SQLQuerySuiteAE extends SQLQuerySuiteBase with EnableAdaptiveExecutionSuite
<|MERGE_RESOLUTION|>--- conflicted
+++ resolved
@@ -2558,7 +2558,6 @@
     }
   }
 
-<<<<<<< HEAD
   test("SPARK-33630: Support SHOW command as table valued function") {
     withDatabase("d1") {
       withTable("t1", "t2") {
@@ -2575,7 +2574,10 @@
           Row("d1", "t1", false) :: Row("d1", "t2", false) :: Nil)
         checkAnswer(sql("SELECT * from show_tables('d1', 't1*')"),
           Row("default", "t1", false) :: Nil)
-=======
+      }
+    }
+  }
+
   test("SPARK-32668: HiveGenericUDTF initialize UDTF should use StructObjectInspector method") {
     withUserDefinedFunction("udtf_stack1" -> true, "udtf_stack2" -> true) {
       sql(
@@ -2596,7 +2598,6 @@
           sql(s"SELECT $udf(2, 'A', 10, date '2015-01-01', 'B', 20, date '2016-01-01')"),
           Seq(Row("A", 10, Date.valueOf("2015-01-01")),
             Row("B", 20, Date.valueOf("2016-01-01"))))
->>>>>>> 055124a0
       }
     }
   }
