/*
 * Licensed to the Apache Software Foundation (ASF) under one or more
 * contributor license agreements.  See the NOTICE file distributed with
 * this work for additional information regarding copyright ownership.
 * The ASF licenses this file to You under the Apache License, Version 2.0
 * (the "License"); you may not use this file except in compliance with
 * the License.  You may obtain a copy of the License at
 *
 *    http://www.apache.org/licenses/LICENSE-2.0
 *
 * Unless required by applicable law or agreed to in writing, software
 * distributed under the License is distributed on an "AS IS" BASIS,
 * WITHOUT WARRANTIES OR CONDITIONS OF ANY KIND, either express or implied.
 * See the License for the specific language governing permissions and
 * limitations under the License.
 */

package org.apache.spark.sql.hive

import org.apache.spark.annotation.Unstable
import org.apache.spark.sql._
import org.apache.spark.sql.catalyst.analysis.Analyzer
import org.apache.spark.sql.catalyst.catalog.ExternalCatalogWithListener
import org.apache.spark.sql.catalyst.plans.logical.LogicalPlan
import org.apache.spark.sql.catalyst.rules.Rule
import org.apache.spark.sql.execution.SparkPlanner
import org.apache.spark.sql.execution.analysis.DetectAmbiguousSelfJoin
import org.apache.spark.sql.execution.datasources._
import org.apache.spark.sql.execution.datasources.v2.TableCapabilityCheck
import org.apache.spark.sql.hive.client.HiveClient
import org.apache.spark.sql.hive.execution.HiveRules.CTASWriteChecker
import org.apache.spark.sql.internal.{BaseSessionStateBuilder, SessionResourceLoader, SessionState}

/**
 * Builder that produces a Hive-aware `SessionState`.
 */
@Unstable
class HiveSessionStateBuilder(session: SparkSession, parentState: Option[SessionState] = None)
  extends BaseSessionStateBuilder(session, parentState) {

  private def externalCatalog: ExternalCatalogWithListener = session.sharedState.externalCatalog

  /**
   * Create a Hive aware resource loader.
   */
  override protected lazy val resourceLoader: HiveSessionResourceLoader = {
    new HiveSessionResourceLoader(
      session, () => externalCatalog.unwrapped.asInstanceOf[HiveExternalCatalog].client)
  }

  /**
   * Create a [[HiveSessionCatalog]].
   */
  override protected lazy val catalog: HiveSessionCatalog = {
    val catalog = new HiveSessionCatalog(
      () => externalCatalog,
      () => session.sharedState.globalTempViewManager,
      new HiveMetastoreCatalog(session),
      functionRegistry,
      conf,
      SessionState.newHadoopConf(session.sparkContext.hadoopConfiguration, conf),
      sqlParser,
      resourceLoader)
    parentState.foreach(_.catalog.copyStateTo(catalog))
    catalog
  }

  /**
   * A logical query plan `Analyzer` with rules specific to Hive.
   */
  override protected def analyzer: Analyzer = new Analyzer(catalog, v2SessionCatalog, conf) {
    override val extendedResolutionRules: Seq[Rule[LogicalPlan]] =
      new ResolveHiveSerdeTable(session) +:
        new FindDataSourceTable(session) +:
        new ResolveSQLOnFile(session) +:
        new FallBackFileSourceV2(session) +:
        DataSourceResolution(conf, this.catalogManager) +:
        customResolutionRules

    override val postHocResolutionRules: Seq[Rule[LogicalPlan]] =
      new DetectAmbiguousSelfJoin(conf) +:
        new DetermineTableStats(session) +:
        RelationConversions(conf, catalog) +:
        PreprocessTableCreation(session) +:
        PreprocessTableInsertion(conf) +:
        DataSourceAnalysis(conf) +:
        HiveAnalysis +:
        customPostHocResolutionRules

    override val extendedCheckRules: Seq[LogicalPlan => Unit] =
      PreWriteCheck +:
        PreReadCheck +:
<<<<<<< HEAD
        CTASWriteChecker +:
        V2WriteSupportCheck +:
        V2StreamingScanSupportCheck +:
=======
        TableCapabilityCheck +:
>>>>>>> bf43541c
        customCheckRules
  }

  /**
   * Planner that takes into account Hive-specific strategies.
   */
  override protected def planner: SparkPlanner = {
    new SparkPlanner(session.sparkContext, conf, experimentalMethods) with HiveStrategies {
      override val sparkSession: SparkSession = session

      override def extraPlanningStrategies: Seq[Strategy] =
        super.extraPlanningStrategies ++ customPlanningStrategies ++ Seq(HiveTableScans, Scripts)
    }
  }

  override protected def newBuilder: NewBuilder = new HiveSessionStateBuilder(_, _)
}

class HiveSessionResourceLoader(
    session: SparkSession,
    clientBuilder: () => HiveClient)
  extends SessionResourceLoader(session) {
  private lazy val client = clientBuilder()
  override def addJar(path: String): Unit = {
    client.addJar(path)
    super.addJar(path)
  }
}<|MERGE_RESOLUTION|>--- conflicted
+++ resolved
@@ -90,13 +90,10 @@
     override val extendedCheckRules: Seq[LogicalPlan => Unit] =
       PreWriteCheck +:
         PreReadCheck +:
-<<<<<<< HEAD
         CTASWriteChecker +:
         V2WriteSupportCheck +:
         V2StreamingScanSupportCheck +:
-=======
         TableCapabilityCheck +:
->>>>>>> bf43541c
         customCheckRules
   }
 
