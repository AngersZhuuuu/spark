--- conflicted
+++ resolved
@@ -6,12 +6,8 @@
 * This will become a table of contents (this text will be scraped).
 {:toc}
 
-<<<<<<< HEAD
-This tutorial provides a quick introduction to using Spark. We will first introduce the API through Spark's interactive Scala shell (don't worry if you don't know Scala -- you will need much for this), then show how to write standalone jobs in Scala, Java, and Python.
+This tutorial provides a quick introduction to using Spark. We will first introduce the API through Spark's interactive Scala shell (don't worry if you don't know Scala -- you will not need much for this), then show how to write standalone jobs in Scala, Java, and Python.
 See the [programming guide](scala-programming-guide.html) for a more complete reference.
-=======
-This tutorial provides a quick introduction to using Spark. We will first introduce the API through Spark's interactive Scala shell (don't worry if you don't know Scala -- you will not need much for this), then show how to write standalone jobs in Scala and Java. See the [programming guide](scala-programming-guide.html) for a more complete reference.
->>>>>>> 3f74f729
 
 To follow along with this guide, you only need to have successfully built Spark on one machine. Simply go into your Spark directory and run:
 
